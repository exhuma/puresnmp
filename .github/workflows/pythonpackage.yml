--- conflicted
+++ resolved
@@ -72,14 +72,7 @@
       if: >
           github.event_name == 'push' &&
           startsWith(github.event.ref, 'refs/tags')
-<<<<<<< HEAD
-        uses: pypa/gh-action-pypi-publish@e777b333
+        uses: pypa/gh-action-pypi-publish@v1.4.2
         with:
           user: __token__
-          password: ${{ secrets.pypi_token }}
-=======
-      uses: pypa/gh-action-pypi-publish@v1.4.2
-      with:
-        user: __token__
-        password: ${{ secrets.pypi_token }}
->>>>>>> d530a30e
+          password: ${{ secrets.pypi_token }}