--- conflicted
+++ resolved
@@ -66,20 +66,12 @@
         if: >
           github.event_name == 'push' &&
           startsWith(github.event.ref, 'refs/tags')
-<<<<<<< HEAD
-        run: |
-          pip install wheel
-          poetry build
-      - name: Publish package
-        if: >
-=======
       run: |
         pip install wheel
         pip install poetry
         ~/.local/bin/poetry build
     - name: Publish package
       if: >
->>>>>>> ec6844fc
           github.event_name == 'push' &&
           startsWith(github.event.ref, 'refs/tags')
         uses: pypa/gh-action-pypi-publish@e777b333
