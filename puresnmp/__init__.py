--- conflicted
+++ resolved
@@ -6,35 +6,31 @@
 implementations as possible.
 """
 
-<<<<<<< HEAD
 from __future__ import unicode_literals
 
 from collections import namedtuple
 
 import verlib
-from pkg_resources import resource_string
 
-from puresnmp.api.pythonic import (bulkget, bulkwalk, get, getnext, multiget,
-                                   multigetnext, multiset, multiwalk, set,
-                                   table, walk)
-
-=======
-import verlib
-
-from puresnmp.api.pythonic import (bulkget, bulkwalk, get, getnext, multiget,
-                                   multigetnext, multiset, multiwalk, set,
-                                   table, walk)
->>>>>>> 25d73700
 # !!! DO NOT REMOVE !!! The following import triggers the processing of SNMP
 # Types and thus populates the Registry. If this is not included, Non x.690
 # SNMP types will not be properly detected!
 import puresnmp.types
-<<<<<<< HEAD
+from puresnmp.api.pythonic import (
+    bulkget,
+    bulkwalk,
+    get,
+    getnext,
+    multiget,
+    multigetnext,
+    multiset,
+    multiwalk,
+    set,
+    table,
+    walk
+)
 
-=======
->>>>>>> 25d73700
 from .version import VERSION
-
 
 # Simple version information as text
 __version__ = VERSION
