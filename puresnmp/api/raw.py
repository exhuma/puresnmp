'''
This module contains a high-level API to SNMP functions.

The arguments and return values of these functions have types which are
internal to ``puresnmp`` (subclasses of :py:class:`puresnmp.x690.Type`).

Alternatively, there is :py:mod:`puresnmp.api.pythonic` which converts
these values into pure Python types. This makes day-to-day programming a bit
easier but loses type information which may be useful in some edge-cases. In
such a case it's recommended to use :py:mod:`puresnmp.api.raw`.
'''
from __future__ import unicode_literals

import logging
import sys
from collections import OrderedDict
from typing import TYPE_CHECKING, Any, Tuple
from typing import Type as TType
from typing import TypeVar, cast
from warnings import warn

from ..const import DEFAULT_TIMEOUT, ERRORS_STRICT, ERRORS_WARN, Version
from ..exc import FaultySNMPImplementation, NoSuchOID, SnmpError
from ..pdu import (
    END_OF_MIB_VIEW,
    BulkGetRequest,
    GetNextRequest,
    GetRequest,
    GetResponse,
    SetRequest,
    Trap,
    VarBind
)
from ..transport import Transport
from ..util import BulkResult  # NOQA (must be here for type detection)
from ..util import get_unfinished_walk_oids, group_varbinds
from ..x690.types import Integer, ObjectIdentifier, OctetString, Sequence, Type
from ..x690.util import tablify, to_bytes

if TYPE_CHECKING:  # pragma: no cover
    # pylint: disable=unused-import, invalid-name, ungrouped-imports
    from typing import Callable, Dict, Generator, List, Union, Set
    from puresnmp.typevars import PyType
    TWalkResponse = Generator[VarBind, None, None]
    TFetcher = Callable[[str, str, List[str], int, int], List[VarBind]]
    T = TypeVar('T', bound=TType[PyType])  # pylint: disable=invalid-name
try:
    unicode = unicode  # type: Callable[[Any], str]
except NameError:
    # pylint: disable=invalid-name
    unicode = str  # type: Callable[[Any], str]

_set = set

LOG = logging.getLogger(__name__)
OID = ObjectIdentifier.from_string


def get(ip, community, oid, port=161, timeout=DEFAULT_TIMEOUT):
    # type: ( str, str, str, int, int ) -> Type[PyType]
    """
    Executes a simple SNMP GET request and returns a pure Python data
    structure.

    Example::

        >>> get('192.168.1.1', 'private', '1.2.3.4')
        'non-functional example'
    """
    result = multiget(
        ip, community, [oid], port, timeout=timeout)
    return result[0]


def multiget(ip, community, oids, port=161, timeout=DEFAULT_TIMEOUT, version=Version.V2C):
    # type: ( str, str, List[str], int, int, int) -> List[Type[PyType]]
    """
    Executes an SNMP GET request with multiple OIDs and returns a list of pure
    Python objects. The order of the output items is the same order as the OIDs
    given as arguments.

    Example::

        >>> multiget('192.168.1.1', 'private', ['1.2.3.4', '1.2.3.5'])
        ['non-functional example', 'second value']
    """
    transport = Transport(timeout=timeout)

    parsed_oids = [OID(oid) for oid in oids]

    packet = Sequence(
        Integer(version),
        OctetString(community),
        GetRequest(transport.get_request_id(), *parsed_oids)
    )

    response = transport.send(ip, port, to_bytes(packet))
    raw_response = cast(
        Tuple[Any, Any, GetResponse],
        Sequence.from_bytes(response)
    )

    output = [value for _, value in raw_response[2].varbinds]
    if len(output) != len(oids):
        raise SnmpError('Unexpected response. Expected %d varbind, '
                        'but got %d!' % (len(oids), len(output)))
    return output  # type: ignore


def getnext(ip, community, oid, port=161, timeout=DEFAULT_TIMEOUT):
    # type: (str, str, str, int, int) -> VarBind
    """
    Executes a single SNMP GETNEXT request (used inside *walk*).

    Example::

        >>> getnext('192.168.1.1', 'private', '1.2.3')
        VarBind(ObjectIdentifier(1, 2, 3, 0), 'non-functional example')
    """
    result = multigetnext(
        ip, community, [oid], port, timeout=timeout)
    return result[0]


def multigetnext(ip, community, oids, port=161, timeout=DEFAULT_TIMEOUT, version=Version.V2C):
    # type: (str, str, List[str], int, int, int) -> List[VarBind]
    """
    Executes a single multi-oid GETNEXT request.

    The request sends one packet to the remote host requesting the value of the
    OIDs following one or more given OIDs.

    Example::

        >>> multigetnext('192.168.1.1', 'private', ['1.2.3', '1.2.4'])
        [
            VarBind(ObjectIdentifier(1, 2, 3, 0), 'non-functional example'),
            VarBind(ObjectIdentifier(1, 2, 4, 0), 'second value')
        ]
    """
    transport = Transport(timeout=timeout)
    request = GetNextRequest(transport.get_request_id(), *oids)
    packet = Sequence(
        Integer(version),
        OctetString(community),
        request
    )
    response = transport.send(ip, port, to_bytes(packet))
    raw_response = cast(
        Tuple[Any, Any, GetResponse],
        Sequence.from_bytes(response)
    )
    response_object = raw_response[2]
    if len(response_object.varbinds) != len(oids):
        raise SnmpError(
            'Invalid response! Expected exactly %d varbind, '
            'but got %d' % (len(oids), len(response_object.varbinds)))

    output = []
    for oid, value in response_object.varbinds:
        if value is END_OF_MIB_VIEW:
            break
        output.append(VarBind(oid, value))  # type: ignore

    # Verify that the OIDs we retrieved are successors of the requested OIDs.
    for requested, retrieved in zip(oids, output):
        if not OID(requested) < retrieved.oid:  # type: ignore
            # TODO remove when Py2 is dropped
            stringified = unicode(retrieved.oid)
            raise FaultySNMPImplementation(
                'The OID %s is not a successor of %s!' %
                (stringified, requested))
    return output


def walk(ip, community, oid, port=161,
         timeout=DEFAULT_TIMEOUT, errors=ERRORS_STRICT):
    # type: (str, str, str, int, int, str) -> TWalkResponse
    """
    Executes a sequence of SNMP GETNEXT requests and returns a generator over
    :py:class:`~puresnmp.pdu.VarBind` instances.

    The generator stops when hitting an OID which is *not* a sub-node of the
    given start OID or at the end of the tree (whichever comes first).

    Example::

        >>> walk('127.0.0.1', 'private', '1.3.6.1.2.1.1')
        <generator object multiwalk at 0x7fa2f775cf68>

        >>> from pprint import pprint
        >>> result = walk('127.0.0.1', 'private', '1.3.6.1.2.1.3')
        >>> res = []
        >>> for x in gen:
        ...     res.append(x)
        ...
        >>> pprint(res)
        [VarBind(oid=ObjectIdentifier((1, 3, 6, 1, 2, 1, 3, 1, 1, 1, 24, 1, 172, 17, 0, 1)), value=24),
         VarBind(oid=ObjectIdentifier((1, 3, 6, 1, 2, 1, 3, 1, 1, 2, 24, 1, 172, 17, 0, 1)), value=b'\\x02B\\xef\\x14@\\xf5'),
         VarBind(oid=ObjectIdentifier((1, 3, 6, 1, 2, 1, 3, 1, 1, 3, 24, 1, 172, 17, 0, 1)), value=64, b'\\xac\\x11\\x00\\x01')]
    """

    gen = multiwalk(ip, community, [oid], port, timeout=timeout, errors=errors)
    return gen


def multiwalk(
        ip, community, oids,
        port=161, timeout=DEFAULT_TIMEOUT, fetcher=multigetnext,
        errors=ERRORS_STRICT, version=Version.V2C):
    # type: (str, str, List[str], int, int, TFetcher, str, int) -> TWalkResponse
    """
    Executes a sequence of SNMP GETNEXT requests and returns a generator over
    :py:class:`~puresnmp.pdu.VarBind` instances.

    This is the same as :py:func:`~.walk` except that it is capable of
    iterating over multiple OIDs at the same time.

    Example::

        >>> multiwalk('127.0.0.1', 'private', [
        ...     '1.3.6.1.2.1.1', '1.3.6.1.4.1.1'])
        <generator object multiwalk at 0x7fa2f775cf68>
    """
    LOG.debug('Walking on %d OIDs using %s', len(oids), fetcher.__name__)

    varbinds = fetcher(ip, community, oids, port, timeout, version=version)
    requested_oids = [OID(oid) for oid in oids]
    grouped_oids = group_varbinds(varbinds, requested_oids)
    unfinished_oids = get_unfinished_walk_oids(grouped_oids)

    if LOG.isEnabledFor(logging.DEBUG) and len(oids) > 1:
        LOG.debug('%d of %d OIDs need to be continued',
                  len(unfinished_oids),
                  len(oids))
    yielded = _set([])  # type: ignore
    for var in sorted(grouped_oids.values()):
        for varbind in var:
            containment = [varbind.oid in _ for _ in requested_oids]
            if not any(containment) or varbind.oid in yielded:
                LOG.debug('Unexpected device response: Returned VarBind %s '
                          'was either not contained in the requested tree or '
                          'appeared more than once. Skipping!', varbind)
                continue
            yielded.add(varbind.oid)
            yield varbind

    # As long as we have unfinished OIDs, we need to continue the walk for
    # those.
    while unfinished_oids:
        next_fetches = [_[1].value.oid for _ in unfinished_oids]
        next_fetches_str = [unicode(_) for _ in next_fetches]
        try:
            varbinds = fetcher(
                ip, community, next_fetches_str, port, timeout, version=version)
        except NoSuchOID:
            # Reached end of OID tree, finish iteration
            break
        except FaultySNMPImplementation as exc:
            if errors == ERRORS_WARN:
                LOG.warning('SNMP walk aborted prematurely due to faulty SNMP '
                            'implementation on device %r! Upon running a '
                            'GetNext on OIDs %r it returned the following '
                            'error: %s', ip, next_fetches_str, exc)
                break
            raise
        grouped_oids = group_varbinds(varbinds,
                                      next_fetches,
                                      user_roots=requested_oids)
        unfinished_oids = get_unfinished_walk_oids(grouped_oids)
<<<<<<< HEAD
        LOG.debug('%d of %d OIDs need to be continued',
                  len(unfinished_oids),
                  len(oids))
        for var in sorted(grouped_oids.values()):
=======
        if LOG.isEnabledFor(logging.DEBUG) and len(oids) > 1:
            LOG.debug('%d of %d OIDs need to be continued',
                      len(unfinished_oids),
                      len(oids))
        for var in group_varbinds(varbinds, next_fetches).values():
>>>>>>> f02ec75b
            for varbind in var:
                containment = [varbind.oid in _ for _ in requested_oids]
                if not any(containment) or varbind.oid in yielded:
                    continue
                yielded.add(varbind.oid)
                yield varbind


def set(ip, community, oid, value, port=161, timeout=DEFAULT_TIMEOUT):  # pylint: disable=redefined-builtin
    # type: (str, str, str, T, int, int) -> T
    """
    Executes a simple SNMP SET request. The result is returned as pure Python
    data structure. The value must be a subclass of
    :py:class:`~puresnmp.x690.types.Type`.

    Example::

        >>> set('127.0.0.1', 'private', '1.3.6.1.2.1.1.4.0',
        ...     OctetString(b'I am contact'))
        b'I am contact'
    """

    result = multiset(
        ip, community, [(oid, value)], port, timeout=timeout)
    return result[oid.lstrip('.')]


def multiset(ip, community, mappings, port=161, timeout=DEFAULT_TIMEOUT):
    # type: (str, str, List[Tuple[str, T]], int, int) -> Dict[str, T]
    """
    Executes an SNMP SET request on multiple OIDs. The result is returned as
    pure Python data structure.

    Fake Example::

        >>> multiset(
        ...     '127.0.0.1', 'private',
        ...     [('1.2.3', OctetString(b'foo')),
        ...     ('2.3.4', OctetString(b'bar'))])
        {'1.2.3': b'foo', '2.3.4': b'bar'}
    """
    transport = Transport(timeout=timeout)

    if any([not isinstance(v, Type) for k, v in mappings]):
        raise TypeError('SNMP requires typing information. The value for a '
                        '"set" request must be an instance of "Type"!')

    binds = [VarBind(OID(k), v)  # type: ignore
             for k, v in mappings]

    request = SetRequest(transport.get_request_id(), binds)
    packet = Sequence(Integer(Version.V2C),
                      OctetString(community),
                      request)
    response = transport.send(ip, port, to_bytes(packet))
    raw_response = cast(
        Tuple[Any, Any, GetResponse],
        Sequence.from_bytes(response)
    )
    output = {
        unicode(oid): value
        for oid, value in raw_response[2].varbinds
    }
    if len(output) != len(mappings):
        raise SnmpError('Unexpected response. Expected %d varbinds, '
                        'but got %d!' % (len(mappings), len(output)))
    return output  # type: ignore


def bulkget(
        ip, community, scalar_oids, repeating_oids, max_list_size=1,
        port=161, timeout=DEFAULT_TIMEOUT, version=Version.V2C):
    # type: (str, str, List[str], List[str], int, int, int, int) -> BulkResult
    """
    Runs a "bulk" get operation and returns a :py:class:`~.BulkResult`
    instance.  This contains both a mapping for the scalar variables (the
    "non-repeaters") and an OrderedDict instance containing the remaining list
    (the "repeaters").

    The OrderedDict is ordered the same way as the SNMP response (whatever the
    remote device returns).

    This operation can retrieve both single/scalar values *and* lists of values
    ("repeating values") in one single request. You can for example retrieve
    the hostname (a scalar value), the list of interfaces (a repeating value)
    and the list of physical entities (another repeating value) in one single
    request.

    Note that this behaves like a **getnext** request for scalar values! So you
    will receive the value of the OID which is *immediately following* the OID
    you specified for both scalar and repeating values!

    :param scalar_oids: contains the OIDs that should be fetched as single
        value.
    :param repeating_oids: contains the OIDs that should be fetched as list.
    :param max_list_size: defines the max length of each list.

    Example::

        >>> ip = '192.168.1.1'
        >>> community = 'private'
        >>> result = bulkget(
        ...     ip,
        ...     community,
        ...     scalar_oids=['1.3.6.1.2.1.1.1',
        ...                  '1.3.6.1.2.1.1.2'],
        ...     repeating_oids=['1.3.6.1.2.1.3.1',
        ...                     '1.3.6.1.2.1.5.1'],
        ...     max_list_size=10)
        BulkResult(
            scalars={'1.3.6.1.2.1.1.2.0': '1.3.6.1.4.1.8072.3.2.10',
                     '1.3.6.1.2.1.1.1.0': b'Linux aafa4dce0ad4 4.4.0-28-'
                                          b'generic #47-Ubuntu SMP Fri Jun 24 '
                                          b'10:09:13 UTC 2016 x86_64'},
            listing=OrderedDict([
                ('1.3.6.1.2.1.3.1.1.1.10.1.172.17.0.1', 10),
                ('1.3.6.1.2.1.5.1.0', b'\x01'),
                ('1.3.6.1.2.1.3.1.1.2.10.1.172.17.0.1', b'\x02B\x8e>\x9ee'),
                ('1.3.6.1.2.1.5.2.0', b'\x00'),
                ('1.3.6.1.2.1.3.1.1.3.10.1.172.17.0.1', b'\xac\x11\x00\x01'),
                ('1.3.6.1.2.1.5.3.0', b'\x00'),
                ('1.3.6.1.2.1.4.1.0', 1),
                ('1.3.6.1.2.1.5.4.0', b'\x01'),
                ('1.3.6.1.2.1.4.3.0', b'\x00\xb1'),
                ('1.3.6.1.2.1.5.5.0', b'\x00'),
                ('1.3.6.1.2.1.4.4.0', b'\x00'),
                ('1.3.6.1.2.1.5.6.0', b'\x00'),
                ('1.3.6.1.2.1.4.5.0', b'\x00'),
                ('1.3.6.1.2.1.5.7.0', b'\x00'),
                ('1.3.6.1.2.1.4.6.0', b'\x00'),
                ('1.3.6.1.2.1.5.8.0', b'\x00'),
                ('1.3.6.1.2.1.4.7.0', b'\x00'),
                ('1.3.6.1.2.1.5.9.0', b'\x00'),
                ('1.3.6.1.2.1.4.8.0', b'\x00'),
                ('1.3.6.1.2.1.5.10.0', b'\x00')]))
    """
    transport = Transport(timeout=timeout)

    scalar_oids = scalar_oids or []  # protect against empty values
    repeating_oids = repeating_oids or []  # protect against empty values

    oids = [
        OID(oid) for oid in scalar_oids
    ] + [
        OID(oid) for oid in repeating_oids
    ]

    non_repeaters = len(scalar_oids)

    packet = Sequence(
        Integer(version),
        OctetString(community),
        BulkGetRequest(
            transport.get_request_id(), non_repeaters, max_list_size, *oids)
    )

    response = transport.send(ip, port, to_bytes(packet))
    raw_response = cast(
        Tuple[Any, Any, GetResponse],
        Sequence.from_bytes(response)
    )

    # See RFC=3416 for details of the following calculation
    n = min(non_repeaters, len(oids))
    m = max_list_size
    r = max(len(oids) - n, 0)  # pylint: disable=invalid-name
    expected_max_varbinds = n + (m * r)

    _, _, get_response = raw_response
    n_retrieved_varbinds = len(get_response.varbinds)
    if n_retrieved_varbinds > expected_max_varbinds:
        raise SnmpError('Unexpected response. Expected no more than %d '
                        'varbinds, but got %d!' % (
                            expected_max_varbinds, n_retrieved_varbinds))

    # cut off the scalar OIDs from the listing(s)
    scalar_tmp = get_response.varbinds[0:len(scalar_oids)]
    repeating_tmp = get_response.varbinds[len(scalar_oids):]

    # prepare output for scalar OIDs
    scalar_out = {
        unicode(oid): value
        for oid, value in scalar_tmp
    }

    # prepare output for listing
    repeating_out = OrderedDict()  # type: Dict[str, Type[PyType]]
    for oid, value in repeating_tmp:
        if value is END_OF_MIB_VIEW:
            break
        repeating_out[unicode(oid)] = value  # type: ignore

    return BulkResult(scalar_out, repeating_out)


def _bulkwalk_fetcher(bulk_size=10):
    # type: (int) -> Callable[[str, str, List[str], int, int], List[VarBind]]
    """
    Create a bulk fetcher with a fixed limit on "repeatable" OIDs.
    """

    def fetcher(ip, community, oids, port=161, timeout=DEFAULT_TIMEOUT, version=Version.V2C):
        # type: (str, str, List[str], int, int, int) -> List[VarBind]
        '''
        Executes a SNMP BulkGet request.
        '''
        result = bulkget(
            ip, community, [], oids,
            max_list_size=bulk_size,
            port=port, timeout=timeout, version=version)
        return [VarBind(OID(k), v)
                for k, v in result.listing.items()]

    if sys.version_info < (3, 0):
        fetcher.__name__ = str('_bulkwalk_fetcher(%d)' % bulk_size)
    else:
        fetcher.__name__ = '_bulkwalk_fetcher(%d)' % bulk_size
    return fetcher


def bulkwalk(ip, community, oids, bulk_size=10, port=161,
             timeout=DEFAULT_TIMEOUT):
    # type: (str, str, List[str], int, int, int) -> TWalkResponse
    """
    More efficient implementation of :py:func:`~.walk`. It uses
    :py:func:`~.bulkget` under the hood instead of :py:func:`~.getnext`.

    Just like :py:func:`~.multiwalk`, it returns a generator over
    :py:class:`~puresnmp.pdu.VarBind` instances.

    :param ip: The IP address of the target host.
    :param community: The community string for the SNMP connection.
    :param oids: A list of base OIDs to use in the walk operation.
    :param bulk_size: How many varbinds to request from the remote host with
        one request.
    :param port: The TCP port of the remote host.
    :param timeout: The TCP timeout for network calls

    Example::

        >>> from puresnmp import bulkwalk
        >>> ip = '127.0.0.1'
        >>> community = 'private'
        >>> oids = [
        ...     '1.3.6.1.2.1.2.2.1.2',   # name
        ...     '1.3.6.1.2.1.2.2.1.6',   # MAC
        ...     '1.3.6.1.2.1.2.2.1.22',  # ?
        ... ]
        >>> result = bulkwalk(ip, community, oids)
        >>> for row in result:
        ...     print(row)
        VarBind(oid=ObjectIdentifier((1, 3, 6, 1, 2, 1, 2, 2, 1, 2, 1)), value=b'lo')
        VarBind(oid=ObjectIdentifier((1, 3, 6, 1, 2, 1, 2, 2, 1, 6, 1)), value=b'')
        VarBind(oid=ObjectIdentifier((1, 3, 6, 1, 2, 1, 2, 2, 1, 22, 1)), value='0.0')
        VarBind(oid=ObjectIdentifier((1, 3, 6, 1, 2, 1, 2, 2, 1, 2, 38)), value=b'eth0')
        VarBind(oid=ObjectIdentifier((1, 3, 6, 1, 2, 1, 2, 2, 1, 6, 38)), value=b'\x02B\xac\x11\x00\x02')
        VarBind(oid=ObjectIdentifier((1, 3, 6, 1, 2, 1, 2, 2, 1, 22, 38)), value='0.0')
    """

    if not isinstance(oids, list):
        raise TypeError('OIDS need to be passed as list!')

    result = multiwalk(ip, community, oids, port=port,
                       fetcher=_bulkwalk_fetcher(bulk_size),
                       timeout=timeout)
    for oid, value in result:
        yield VarBind(oid, value)  # type: ignore


def table(ip, community, oid, port=161, num_base_nodes=0):
    # type: (str, str, str, int, int) -> List[Dict[str, Any]]
    """
    Fetch an SNMP table

    The resulting output will be a list of dictionaries where each dictionary
    corresponds to a row of the table.

    The index of the row will be contained in key ``'0'`` as a string
    representing an OID. This key ``'0'`` is automatically injected by
    ``puresnmp``. Table rows may or may not contain the row-index in other
    columns. This depends on the requested table.

    Each column ID is available as *string*.

    Example output (using fake data):

    >>> table('192.0.2.1', 'private', '1.3.6.1.2.1.2.2')
    [{'0': '1', '1': Integer(1), '2': Counter(30)},
     {'0': '2', '1': Integer(2), '2': Counter(123)}]
    """
    tmp = []
    if num_base_nodes:
        warn('Usage of "num_base_nodes" in table operations is no longer '
             'required', DeprecationWarning)
    else:
        parsed_oid = OID(oid)
        num_base_nodes = len(parsed_oid) + 1  # type: ignore
    varbinds = walk(ip, community, oid, port=port)
    for varbind in varbinds:
        tmp.append(varbind)
    as_table = tablify(tmp, num_base_nodes=num_base_nodes)  # type: ignore
    return as_table


def bulktable(ip, community, oid, port=161, num_base_nodes=0, bulk_size=10):
    # type: (str, str, str, int, int, int) -> List[Dict[str, Any]]
    """
    Fetch an SNMP table using "bulk" requests.

    See :py:func:`.table` for more information of the returned structure.

    .. versionadded: 1.7.0
    """
    tmp = []
    if num_base_nodes:
        warn('Usage of "num_base_nodes" in table operations is no longer '
             'required', DeprecationWarning)
    else:
        parsed_oid = OID(oid)
        num_base_nodes = len(parsed_oid) + 1  # type: ignore
    varbinds = bulkwalk(ip, community, [oid], port=port, bulk_size=bulk_size)
    for varbind in varbinds:
        tmp.append(varbind)
    as_table = tablify(tmp, num_base_nodes=num_base_nodes)  # type: ignore
    return as_table


def traps(listen_address='0.0.0.0', port=162, buffer_size=1024):
    # type: (str, int, int) -> Generator[Trap, None, None]
    """
    Creates a generator for SNMPv2 traps.

    Each item in the generator will be a simpla puresnmp "PDU" type object
    representing the trap. As per :rfc:`3416#section-4.2.6`, the first two
    varbinds are the system uptime and the trap OID. The following varbinds are
    the body of the trap
    """
    transport = Transport(buffer_size=buffer_size)
    for data, addr in transport.listen(listen_address, port):
        obj = cast(
            Tuple[Any, Any, Trap],
            Sequence.from_bytes(data)
        )
        obj[2].source = addr
        yield obj[2]<|MERGE_RESOLUTION|>--- conflicted
+++ resolved
@@ -268,18 +268,11 @@
                                       next_fetches,
                                       user_roots=requested_oids)
         unfinished_oids = get_unfinished_walk_oids(grouped_oids)
-<<<<<<< HEAD
-        LOG.debug('%d of %d OIDs need to be continued',
-                  len(unfinished_oids),
-                  len(oids))
-        for var in sorted(grouped_oids.values()):
-=======
         if LOG.isEnabledFor(logging.DEBUG) and len(oids) > 1:
             LOG.debug('%d of %d OIDs need to be continued',
                       len(unfinished_oids),
                       len(oids))
-        for var in group_varbinds(varbinds, next_fetches).values():
->>>>>>> f02ec75b
+        for var in sorted(grouped_oids.values()):
             for varbind in var:
                 containment = [varbind.oid in _ for _ in requested_oids]
                 if not any(containment) or varbind.oid in yielded:
