'''
This module contains a high-level API to SNMP functions.

The arguments and return values of these functions have types which are
internal to ``puresnmp`` (subclasses of :py:class:`puresnmp.x690.Type`).

Alternatively, there is :py:mod:`puresnmp.api.pythonic` which converts these
values into pure Python types. This makes day-to-day programming a bit easier
but loses type information which may be useful in some edge-cases. In such a
case it's recommended to use :py:mod:`puresnmp.api.raw`.
'''
from __future__ import unicode_literals
from collections import OrderedDict
from typing import TYPE_CHECKING
import logging
import sys

from ..x690.types import (
    Integer,
    ObjectIdentifier,
    OctetString,
    Sequence,
    Type,
)
from ..x690.util import to_bytes, tablify
from ..exc import SnmpError, NoSuchOID, FaultySNMPImplementation
from ..pdu import (
    BulkGetRequest,
    GetNextRequest,
    GetRequest,
    SetRequest,
    VarBind,
)
from ..const import Version
from ..transport import send, get_request_id
from ..util import (
    BulkResult,  # NOQA (must be here for type detection)
    get_unfinished_walk_oids,
    group_varbinds,
)

if TYPE_CHECKING:  # pragma: no cover
    # pylint: disable=unused-import, invalid-name, ungrouped-imports
    from typing import Any, Callable, Dict, Generator, List, Tuple, Union, Set

try:
    unicode  # type: Callable[[Any], str]
except NameError:
    # pylint: disable=invalid-name
    unicode = str  # type: Callable[[Any], str]

_set = set

LOG = logging.getLogger(__name__)
OID = ObjectIdentifier.from_string
<<<<<<< HEAD
=======
ERRORS_STRICT = 'strict'
ERRORS_WARN = 'warn'
>>>>>>> 6d9e1117


def get(ip, community, oid, port=161, timeout=2):
    # type: ( str, str, str, int, int ) -> Type
    """
    Executes a simple SNMP GET request and returns a pure Python data
    structure.

    Example::

        >>> get('192.168.1.1', 'private', '1.2.3.4')
        'non-functional example'
    """
    return multiget(ip, community, [oid], port, timeout=timeout)[0]


def multiget(ip, community, oids, port=161, timeout=2):
    # type: ( str, str, List[str], int, int ) -> List[Type]
    """
    Executes an SNMP GET request with multiple OIDs and returns a list of pure
    Python objects. The order of the output items is the same order as the OIDs
    given as arguments.

    Example::

        >>> multiget('192.168.1.1', 'private', ['1.2.3.4', '1.2.3.5'])
        ['non-functional example', 'second value']
    """

    parsed_oids = [OID(oid) for oid in oids]

    packet = Sequence(
        Integer(Version.V2C),
        OctetString(community),
        GetRequest(get_request_id(), *parsed_oids)
    )

    response = send(ip, port, to_bytes(packet), timeout=timeout)
    raw_response = Sequence.from_bytes(response)

    output = [value for _, value in raw_response[2].varbinds]
    if len(output) != len(oids):
        raise SnmpError('Unexpected response. Expected %d varbind, '
                        'but got %d!' % (len(oids), len(output)))
    return output


def getnext(ip, community, oid, port=161, timeout=2):
    # type: (str, str, str, int, int) -> VarBind
    """
    Executes a single SNMP GETNEXT request (used inside *walk*).

    Example::

        >>> getnext('192.168.1.1', 'private', '1.2.3')
        VarBind(ObjectIdentifier(1, 2, 3, 0), 'non-functional example')
    """
    return multigetnext(ip, community, [oid], port, timeout=timeout)[0]


def multigetnext(ip, community, oids, port=161, timeout=2):
    # type: (str, str, List[str], int, int) -> List[VarBind]
    """
    Function to send a single multi-oid GETNEXT request.

    The request sends one packet to the remote host requesting the value of the
    OIDs following one or more given OIDs.

    Example::

        >>> multigetnext('192.168.1.1', 'private', ['1.2.3', '1.2.4'])
        [
            VarBind(ObjectIdentifier(1, 2, 3, 0), 'non-functional example'),
            VarBind(ObjectIdentifier(1, 2, 4, 0), 'second value')
        ]
    """
    request = GetNextRequest(get_request_id(), *oids)
    packet = Sequence(
        Integer(Version.V2C),
        OctetString(community),
        request
    )
    response = send(ip, port, to_bytes(packet), timeout=timeout)
    raw_response = Sequence.from_bytes(response)
    response_object = raw_response[2]
    if len(response_object.varbinds) != len(oids):
        raise SnmpError(
            'Invalid response! Expected exactly %d varbind, '
            'but got %d' % (len(oids), len(response_object.varbinds)))
    output = [VarBind(oid, value) for oid, value in response_object.varbinds]

    # Verify that the OIDs we retrieved are successors of the requested OIDs.
    for requested, retrieved in zip(oids, output):
        if not OID(requested) < retrieved.oid:
            raise FaultySNMPImplementation(
                'The OID %s is not a successor of %s!' %
                (retrieved.oid, requested))
    return output


def walk(ip, community, oid, port=161, timeout=2, errors=ERRORS_STRICT):
    # type: (str, str, str, int, int, str) -> Generator[VarBind, None, None]
    """
    Executes a sequence of SNMP GETNEXT requests and returns an generator over
    :py:class:`~puresnmp.pdu.VarBind` instances.

    The generator stops when hitting an OID which is *not* a sub-node of the
    given start OID or at the end of the tree (whichever comes first).

    Example::

        >>> walk('127.0.0.1', 'private', '1.3.6.1.2.1.1')
        <generator object multiwalk at 0x7fa2f775cf68>

        >>> from pprint import pprint
        >>> pprint(list(walk('127.0.0.1', 'private', '1.3.6.1.2.1.3')))
        [VarBind(oid=ObjectIdentifier((1, 3, 6, 1, 2, 1, 3, 1, 1, 1, 24, 1, 172, 17, 0, 1)), value=24),
         VarBind(oid=ObjectIdentifier((1, 3, 6, 1, 2, 1, 3, 1, 1, 2, 24, 1, 172, 17, 0, 1)), value=b'\\x02B\\xef\\x14@\\xf5'),
         VarBind(oid=ObjectIdentifier((1, 3, 6, 1, 2, 1, 3, 1, 1, 3, 24, 1, 172, 17, 0, 1)), value=64, b'\\xac\\x11\\x00\\x01')]
    """

    return multiwalk(ip, community, [oid], port, timeout=timeout,
                     errors=errors)


def multiwalk(ip, community, oids, port=161, timeout=2, fetcher=multigetnext,
              errors=ERRORS_STRICT):
    # type: (str, str, List[str], int, int, Callable[[str, str, List[str], int, int], List[VarBind]], str) -> Generator[VarBind, None, None]
    """
    Executes a sequence of SNMP GETNEXT requests and returns an generator over
    :py:class:`~puresnmp.pdu.VarBind` instances.

    This is the same as :py:func:`~.walk` except that it is capable of
    iterating over multiple OIDs at the same time.

    Example::

        >>> multiwalk('127.0.0.1', 'private', [
        ...     '1.3.6.1.2.1.1', '1.3.6.1.4.1.1'])
        <generator object multiwalk at 0x7fa2f775cf68>
    """
    LOG.debug('Walking on %d OIDs using %s', len(oids), fetcher.__name__)

    varbinds = fetcher(ip, community, oids, port, timeout)
    requested_oids = [OID(oid) for oid in oids]
    grouped_oids = group_varbinds(varbinds, requested_oids)
    unfinished_oids = get_unfinished_walk_oids(grouped_oids)
    LOG.debug('%d of %d OIDs need to be continued',
              len(unfinished_oids),
              len(oids))
    yielded = _set([])  # type: ignore
    for var in group_varbinds(varbinds, requested_oids).values():
        for varbind in var:
            containment = [varbind.oid in _ for _ in requested_oids]
            if not any(containment) or varbind.oid in yielded:  # type: ignore
                LOG.debug('Unexpected device response: Returned VarBind %s '
                          'was either not contained in the requested tree or '
                          'appeared more than once. Skipping!', varbind)
                continue
            yielded.add(varbind.oid)  # type: ignore
            yield varbind

    # As long as we have unfinished OIDs, we need to continue the walk for
    # those.
    while unfinished_oids:
        next_fetches = [_[1].value.oid for _ in unfinished_oids]
        next_fetches_str = [unicode(_) for _ in next_fetches]
        try:
            varbinds = fetcher(ip, community,
                               next_fetches_str,
                               port,
                               timeout)
        except NoSuchOID:
            # Reached end of OID tree, finish iteration
            break
        except FaultySNMPImplementation as exc:
            if errors == ERRORS_WARN:
                LOG.warning('SNMP walk aborted prematurely due to faulty SNMP '
                            'implementation on device %r! Upon running a '
                            'GetNext on OIDs %r it returned the following '
                            'error: %s', ip, next_fetches_str, exc)
                break
            raise
        grouped_oids = group_varbinds(varbinds,
                                      next_fetches,
                                      user_roots=requested_oids)
        unfinished_oids = get_unfinished_walk_oids(grouped_oids)
        LOG.debug('%d of %d OIDs need to be continued',
                  len(unfinished_oids),
                  len(oids))
        for var in group_varbinds(varbinds, next_fetches).values():
            for varbind in var:
                containment = [varbind.oid in _ for _ in requested_oids]
                if not any(containment) or varbind.oid in yielded:  # type: ignore
                    continue
                yielded.add(varbind.oid)  # type: ignore
                yield varbind


def set(ip, community, oid, value, port=161, timeout=2):  # pylint: disable=redefined-builtin
    # type: (str, str, str, Type, int, int) -> Type
    """
    Executes a simple SNMP SET request. The result is returned as pure Python
    data structure. The value must be a subclass of
    :py:class:`~puresnmp.x690.types.Type`.

    Example::

        >>> set('127.0.0.1', 'private', '1.3.6.1.2.1.1.4.0',
        ...     OctetString(b'I am contact'))
        b'I am contact'
    """

    result = multiset(ip, community, [(oid, value)], port, timeout=timeout)
    return result[oid]


def multiset(ip, community, mappings, port=161, timeout=2):
    # type: (str, str, List[Tuple[str, Type]], int, int) -> Dict[str, Type]
    """

    Executes an SNMP SET request on multiple OIDs. The result is returned as
    pure Python data structure.

    Fake Example::

        >>> multiset('127.0.0.1', 'private', [('1.2.3', OctetString(b'foo')),
        ...                                   ('2.3.4', OctetString(b'bar'))])
        {'1.2.3': b'foo', '2.3.4': b'bar'}
    """

    if any([not isinstance(v, Type) for k, v in mappings]):
        raise TypeError('SNMP requires typing information. The value for a '
                        '"set" request must be an instance of "Type"!')

    binds = [VarBind(OID(k), v)
             for k, v in mappings]

    request = SetRequest(get_request_id(), binds)
    packet = Sequence(Integer(Version.V2C),
                      OctetString(community),
                      request)
    response = send(ip, port, to_bytes(packet), timeout=timeout)
    raw_response = Sequence.from_bytes(response)
    output = {
        unicode(oid): value
        for oid, value in raw_response[2].varbinds
    }
    if len(output) != len(mappings):
        raise SnmpError('Unexpected response. Expected %d varbinds, '
                        'but got %d!' % (len(mappings), len(output)))
    return output


def bulkget(ip, community, scalar_oids, repeating_oids, max_list_size=1,
            port=161, timeout=2):
    # type: (str, str, List[str], List[str], int, int, int) -> BulkResult
    """
    Runs a "bulk" get operation and returns a :py:class:`~.BulkResult`
    instance.  This contains both a mapping for the scalar variables (the
    "non-repeaters") and an OrderedDict instance containing the remaining list
    (the "repeaters").

    The OrderedDict is ordered the same way as the SNMP response (whatever the
    remote device returns).

    This operation can retrieve both single/scalar values *and* lists of values
    ("repeating values") in one single request. You can for example retrieve
    the hostname (a scalar value), the list of interfaces (a repeating value)
    and the list of physical entities (another repeating value) in one single
    request.

    Note that this behaves like a **getnext** request for scalar values! So you
    will receive the value of the OID which is *immediately following* the OID
    you specified for both scalar and repeating values!

    :param scalar_oids: contains the OIDs that should be fetched as single
        value.
    :param repeating_oids: contains the OIDs that should be fetched as list.
    :param max_list_size: defines the max length of each list.

    Example::

        >>> ip = '192.168.1.1'
        >>> community = 'private'
        >>> result = bulkget(ip,
        ...                  community,
        ...                  scalar_oids=['1.3.6.1.2.1.1.1',
        ...                               '1.3.6.1.2.1.1.2'],
        ...                  repeating_oids=['1.3.6.1.2.1.3.1',
        ...                                  '1.3.6.1.2.1.5.1'],
        ...                  max_list_size=10)
        BulkResult(
            scalars={'1.3.6.1.2.1.1.2.0': '1.3.6.1.4.1.8072.3.2.10',
                     '1.3.6.1.2.1.1.1.0': b'Linux aafa4dce0ad4 4.4.0-28-'
                                          b'generic #47-Ubuntu SMP Fri Jun 24 '
                                          b'10:09:13 UTC 2016 x86_64'},
            listing=OrderedDict([
                ('1.3.6.1.2.1.3.1.1.1.10.1.172.17.0.1', 10),
                ('1.3.6.1.2.1.5.1.0', b'\x01'),
                ('1.3.6.1.2.1.3.1.1.2.10.1.172.17.0.1', b'\x02B\x8e>\x9ee'),
                ('1.3.6.1.2.1.5.2.0', b'\x00'),
                ('1.3.6.1.2.1.3.1.1.3.10.1.172.17.0.1', b'\xac\x11\x00\x01'),
                ('1.3.6.1.2.1.5.3.0', b'\x00'),
                ('1.3.6.1.2.1.4.1.0', 1),
                ('1.3.6.1.2.1.5.4.0', b'\x01'),
                ('1.3.6.1.2.1.4.3.0', b'\x00\xb1'),
                ('1.3.6.1.2.1.5.5.0', b'\x00'),
                ('1.3.6.1.2.1.4.4.0', b'\x00'),
                ('1.3.6.1.2.1.5.6.0', b'\x00'),
                ('1.3.6.1.2.1.4.5.0', b'\x00'),
                ('1.3.6.1.2.1.5.7.0', b'\x00'),
                ('1.3.6.1.2.1.4.6.0', b'\x00'),
                ('1.3.6.1.2.1.5.8.0', b'\x00'),
                ('1.3.6.1.2.1.4.7.0', b'\x00'),
                ('1.3.6.1.2.1.5.9.0', b'\x00'),
                ('1.3.6.1.2.1.4.8.0', b'\x00'),
                ('1.3.6.1.2.1.5.10.0', b'\x00')]))
    """

    scalar_oids = scalar_oids or []  # protect against empty values
    repeating_oids = repeating_oids or []  # protect against empty values

    oids = [
        OID(oid) for oid in scalar_oids
    ] + [
        OID(oid) for oid in repeating_oids
    ]

    non_repeaters = len(scalar_oids)

    packet = Sequence(
        Integer(Version.V2C),
        OctetString(community),
        BulkGetRequest(get_request_id(), non_repeaters, max_list_size, *oids)
    )

    response = send(ip, port, to_bytes(packet), timeout=timeout)
    raw_response = Sequence.from_bytes(response)

    # See RFC=3416 for details of the following calculation
    n = min(non_repeaters, len(oids))
    m = max_list_size
    r = max(len(oids) - n, 0)  # pylint: disable=invalid-name
    expected_max_varbinds = n + (m * r)

    if len(raw_response[2].varbinds) > expected_max_varbinds:
        raise SnmpError('Unexpected response. Expected no more than %d '
                        'varbinds, but got %d!' % (
                            expected_max_varbinds, len(oids)))

    # cut off the scalar OIDs from the listing(s)
    scalar_tmp = raw_response[2].varbinds[0:len(scalar_oids)]
    repeating_tmp = raw_response[2].varbinds[len(scalar_oids):]

    # prepare output for scalar OIDs
    scalar_out = {
        unicode(oid): value
        for oid, value in scalar_tmp
    }

    # prepare output for listing
    repeating_out = OrderedDict()  # type: Dict[str, Type]
    for oid, value in repeating_tmp:
        repeating_out[unicode(oid)] = value

    return BulkResult(scalar_out, repeating_out)


def _bulkwalk_fetcher(bulk_size=10):
    # type: (int) -> Callable[[str, str, List[str], int, int], List[VarBind]]
    """
    Create a bulk fetcher with a fixed limit on "repeatable" OIDs.
    """

    def fetcher(ip, community, oids, port=161, timeout=2):
        '''
        Executes a SNMP BulkGet request.
        '''
        result = bulkget(ip, community, [], oids, max_list_size=bulk_size,
                         port=port, timeout=timeout)
        return [VarBind(OID(k), v) for k, v in result.listing.items()]

    if sys.version_info < (3, 0):
        fetcher.__name__ = str('_bulkwalk_fetcher(%d)' % bulk_size)
    else:
        fetcher.__name__ = '_bulkwalk_fetcher(%d)' % bulk_size
    return fetcher


def bulkwalk(ip, community, oids, bulk_size=10, port=161):
    # type: (str, str, List[str], int, int) -> Generator[VarBind, None, None]
    """
    More efficient implementation of :py:func:`~.walk`. It uses
    :py:func:`~.bulkget` under the hood instead of :py:func:`~.getnext`.

    Just like :py:func:`~.multiwalk`, it returns a generator over
    :py:class:`~puresnmp.pdu.VarBind` instances.

    :param ip: The IP address of the target host.
    :param community: The community string for the SNMP connection.
    :param oids: A list of base OIDs to use in the walk operation.
    :param bulk_size: How many varbinds to request from the remote host with
        one request.
    :param port: The TCP port of the remote host.

    Example::

        >>> from puresnmp import bulkwalk
        >>> ip = '127.0.0.1'
        >>> community = 'private'
        >>> oids = [
        ...     '1.3.6.1.2.1.2.2.1.2',   # name
        ...     '1.3.6.1.2.1.2.2.1.6',   # MAC
        ...     '1.3.6.1.2.1.2.2.1.22',  # ?
        ... ]
        >>> result = bulkwalk(ip, community, oids)
        >>> for row in result:
        ...     print(row)
        VarBind(oid=ObjectIdentifier((1, 3, 6, 1, 2, 1, 2, 2, 1, 2, 1)), value=b'lo')
        VarBind(oid=ObjectIdentifier((1, 3, 6, 1, 2, 1, 2, 2, 1, 6, 1)), value=b'')
        VarBind(oid=ObjectIdentifier((1, 3, 6, 1, 2, 1, 2, 2, 1, 22, 1)), value='0.0')
        VarBind(oid=ObjectIdentifier((1, 3, 6, 1, 2, 1, 2, 2, 1, 2, 38)), value=b'eth0')
        VarBind(oid=ObjectIdentifier((1, 3, 6, 1, 2, 1, 2, 2, 1, 6, 38)), value=b'\x02B\xac\x11\x00\x02')
        VarBind(oid=ObjectIdentifier((1, 3, 6, 1, 2, 1, 2, 2, 1, 22, 38)), value='0.0')
    """
    if not isinstance(oids, list):
        raise TypeError('OIDS need to be passed as list!')

    result = multiwalk(ip, community, oids, port=port,
                       fetcher=_bulkwalk_fetcher(bulk_size))
    for oid, value in result:
        yield VarBind(oid, value)


def table(ip, community, oid, port=161, num_base_nodes=0):
    # type (str, str, str, int, int) ->
    """
    Run a series of GETNEXT requests on an OID and construct a table from the
    result.

    The table is a row of dicts. The key of each dict is the row ID. By default
    that is the **last** node of the OID tree.

    If the rows are identified by multiple nodes, you need to secify the base
    by setting *walk* to a non-zero value.
    """
    tmp = walk(ip, community, oid, port=port)
    as_table = tablify(tmp, num_base_nodes=num_base_nodes)
    return as_table<|MERGE_RESOLUTION|>--- conflicted
+++ resolved
@@ -53,11 +53,8 @@
 
 LOG = logging.getLogger(__name__)
 OID = ObjectIdentifier.from_string
-<<<<<<< HEAD
-=======
 ERRORS_STRICT = 'strict'
 ERRORS_WARN = 'warn'
->>>>>>> 6d9e1117
 
 
 def get(ip, community, oid, port=161, timeout=2):
