# pylint: skip-file

import six
import sys

try:
    unicode
except NameError:
    unicode = str

from ...x690.types import (
    Boolean,
    Integer,
    UnknownType,
    Null,
    ObjectIdentifier,
    OctetString,
    Sequence,
    Type,
    pop_tlv,
    to_bytes
)

from .. import ByteTester


class TestBoolean(ByteTester):

    def test_encoding_false(self):
        value = Boolean(False)
        result = to_bytes(value)
        expected = b'\x01\x01\x00'
        self.assertBytesEqual(result, expected)

    def test_encoding_true(self):
        value = Boolean(True)
        result = to_bytes(value)
        expected = b'\x01\x01\x01'
        self.assertBytesEqual(result, expected)

    def test_decoding_false(self):
        result = Boolean.from_bytes(b'\x01\x01\x00')
        expected = Boolean(False)
        self.assertEqual(result, expected)

    def test_decoding_true(self):
        result = Boolean.from_bytes(b'\x01\x01\x01')
        expected = Boolean(True)
        self.assertEqual(result, expected)

        result = Boolean.from_bytes(b'\x01\x01\x02')
        expected = Boolean(True)
        self.assertEqual(result, expected)

        result = Boolean.from_bytes(b'\x01\x01\xff')
        expected = Boolean(True)
        self.assertEqual(result, expected)

    def test_pythonize(self):
        result = Boolean(True).pythonize()
        expected = True
        self.assertEqual(result, expected)

    def test_validate_too_long(self):
        """
        Validate what happens when there are too many bytes.
        """
        with six.assertRaisesRegex(self, ValueError, 'Length'):
            Boolean.validate(b'\x01\x00\x00')


class TestObjectIdentifier(ByteTester):

    def setUp(self):
        super(TestObjectIdentifier, self).setUp()
        self.maxDiff = None

    def test_simple_encoding(self):
        """
        A simple OID with no identifier above 127
        """
        oid = ObjectIdentifier(1, 3, 6, 1, 2, 1)
        result = to_bytes(oid)
        expected = b'\x06\x05\x2b\x06\x01\x02\x01'
        self.assertBytesEqual(result, expected)

    def test_simple_decoding(self):
        """
        A simple OID with no identifier above 127
        """
        expected = ObjectIdentifier(1, 3, 6, 1, 2, 1)
        result = ObjectIdentifier.from_bytes(b'\x06\x05\x2b\x06\x01\x02\x01')
        self.assertEqual(result, expected)

    def test_decoding_zero(self):
        """
        A simple OID with the top-level ID '0'
        """
        expected = ObjectIdentifier(0)
        result = ObjectIdentifier.from_bytes(b'\x06\x00')
        self.assertEqual(result, expected)

    def test_encoding_zero(self):
        """
        A simple OID with the top-level ID '0'
        """
        oid = ObjectIdentifier(0)
        result = to_bytes(oid)
        expected = b'\x06\x00'
        self.assertEqual(result, expected)

    def test_multibyte_encoding(self):
        """
        If a sub-identifier has a value bigger than 127, the encoding becomes a
        bit weird. The sub-identifiers are split into multiple sub-identifiers.
        """
        oid = ObjectIdentifier(1, 3, 6, 8072)
        result = to_bytes(oid)
        expected = b'\x06\x04\x2b\x06\xbf\x08'
        self.assertBytesEqual(result, expected)

    def test_multibyte_decoding(self):
        """
        If a sub-identifier has a value bigger than 127, the decoding becomes a
        bit weird. The sub-identifiers are split into multiple sub-identifiers.
        """
        expected = ObjectIdentifier(1, 3, 6, 8072)
        result = ObjectIdentifier.from_bytes(b'\x06\x04\x2b\x06\xbf\x08')
        self.assertEqual(result, expected)

    def test_encode_large_value(self):
        """
        OID sub-identifiers larger than 127 must be split up.

        See https://en.wikipedia.org/wiki/Variable-length_quantity
        """
        result = ObjectIdentifier.encode_large_value(106903)
        expected = [0b10000110, 0b11000011, 0b00010111]
        self.assertEqual(result, expected)

    def test_fromstring(self):
        result = ObjectIdentifier.from_string('1.2.3')
        expected = ObjectIdentifier(1, 2, 3)
        self.assertEqual(result, expected)

    def test_fromstring_leading_dot(self):
        '''
        A leading dot represents the "root" node. This should be allowed as
        string input.
        '''
        result = ObjectIdentifier.from_string('.1.2.3')
        expected = ObjectIdentifier(1, 2, 3)
        self.assertEqual(result, expected)

    def test_pythonize(self):
        result = ObjectIdentifier(1, 2, 3).pythonize()
        expected = '1.2.3'
        self.assertEqual(result, expected)

    def test_str(self):
        result = unicode(ObjectIdentifier(1, 2, 3))
        expected = '1.2.3'
        self.assertEqual(result, expected)

    def test_encode_root(self):
        result = to_bytes(ObjectIdentifier(1))
        expected = b'\x06\x01\x01'
        self.assertBytesEqual(result, expected)

    def test_construct_root_from_string(self):
        """
        Using "." to denote the root OID is common. We should allow this.
        """
        result = ObjectIdentifier.from_string('.')
        expected = ObjectIdentifier(1)
        self.assertEqual(result, expected)

    def test_containment_a(self):
        a = ObjectIdentifier.from_string('1.2.3.4')
        b = ObjectIdentifier.from_string('1.2.3')
        self.assertTrue(a in b)

    def test_containment_b(self):
        a = ObjectIdentifier.from_string('1.2.3.4')
        b = ObjectIdentifier.from_string('1.2.3.4')
        self.assertTrue(a in b)

    def test_containment_c(self):
        a = ObjectIdentifier.from_string('1.3.6.1.2.1.1.1.0')
        b = ObjectIdentifier.from_string('1.3.6.1.2.1')
        self.assertTrue(a in b)

    def test_non_containment_a(self):
        a = ObjectIdentifier.from_string('1.2.3')
        b = ObjectIdentifier.from_string('1.2.3.4')
        self.assertFalse(a in b)

    def test_non_containment_b(self):
        a = ObjectIdentifier.from_string('1.2.3.5')
        b = ObjectIdentifier.from_string('1.2.3.4')
        self.assertFalse(a in b)

    def test_non_containment_c(self):
        a = ObjectIdentifier.from_string('1.2.3.4')
        b = ObjectIdentifier.from_string('1.2.3.5')
        self.assertFalse(a in b)

    def test_non_containment_d(self):
        a = ObjectIdentifier.from_string('1.3.6.1.2.1.25.1.1.0')
        b = ObjectIdentifier.from_string('1.3.6.1.2.1.1.9')
        self.assertFalse(a in b)

    def test_non_containment_e(self):
        a = ObjectIdentifier.from_string('1.3.6.1.2.13')
        b = ObjectIdentifier.from_string('1.3.6.1.2.1')
        self.assertFalse(a in b)

    def test_create_by_iterable(self):
        result = ObjectIdentifier(['1', '2', '3'])
        expected = ObjectIdentifier(1, 2, 3)
        self.assertEqual(result, expected)

    def test_repr(self):
        result = repr(ObjectIdentifier(['1', '2', '3']))
        expected = 'ObjectIdentifier((1, 2, 3))'
        self.assertEqual(result, expected)

    def test_hash(self):
        """
        Test hash function and that it makes sense.
        """
        result = hash(ObjectIdentifier(['1', '2', '3']))
        expected = hash(ObjectIdentifier(1, 2, 3))
        self.assertEqual(result, expected)

    def test_non_containment_f(self):
        """
        This case showed up during development of bulk operations. Throwing it
        into the unit tests to ensure proper containment checks.
        """
        a = ObjectIdentifier(1, 3, 6, 1, 2, 1, 2, 2, 1, 22)
        b = ObjectIdentifier(1, 3, 6, 1, 2, 1, 2, 2, 1, 10, 38)
        self.assertNotIn(a, b, '%s should not be in %s' % (a, b))
        self.assertNotIn(b, a, '%s should not be in %s' % (b, a))

<<<<<<< HEAD
    def test_length_1(self):
        '''
        OIDs with one node should have a length of 1
        '''
        obj = ObjectIdentifier(1)
        self.assertEqual(len(obj), 1)

    def test_length_ge1(self):
        '''
        OIDs with more than one node should have a length equal to the number
        of nodes.
        '''
        obj = ObjectIdentifier(1, 2, 3)
        self.assertEqual(len(obj), 3)

    def test_inequalitites(self):
        a = ObjectIdentifier(1, 2, 3)
        b = ObjectIdentifier(1, 2, 4)
        self.assertTrue(a < b)
        self.assertFalse(b < a)
        self.assertFalse(a < a)
        self.assertFalse(a > b)
        self.assertTrue(b > a)
        self.assertFalse(b > b)
=======
    def test_concatenation(self):
        a = ObjectIdentifier(1, 2, 3)
        b = ObjectIdentifier(4, 5, 6)
        expected = ObjectIdentifier(1, 2, 3, 4, 5, 6)
        result = a + b
        self.assertEqual(result, expected)

    def test_item_access(self):
        a = ObjectIdentifier(1, 2, 3)
        expected = ObjectIdentifier(2)
        result = a[1]
        self.assertEqual(result, expected)
>>>>>>> fabb3046


class TestInteger(ByteTester):

    def test_encoding(self):
        value = Integer(100)
        result = to_bytes(value)
        expected = b'\x02\x01\x64'
        self.assertBytesEqual(result, expected)

    def test_decoding(self):
        result = Integer.from_bytes(b'\x02\x01\x0a')
        expected = Integer(10)
        self.assertEqual(result, expected)

    def test_encoding_large_value(self):
        value = Integer(1913359423)
        result = to_bytes(value)
        expected = b"\x02\x04\x72\x0b\x8c\x3f"
        self.assertBytesEqual(result, expected)

    def test_decoding_large_value(self):
        result = Integer.from_bytes(b"\x02\x04\x72\x0b\x8c\x3f")
        expected = Integer(1913359423)
        self.assertEqual(result, expected)

    def test_encoding_zero(self):
        value = Integer(0)
        result = to_bytes(value)
        expected = b"\x02\x01\x00"
        self.assertBytesEqual(result, expected)

    def test_decoding_zero(self):
        result = Integer.from_bytes(b"\x02\x01\x00")
        expected = Integer(0)
        self.assertEqual(result, expected)

    def test_decoding_minus_one(self):
        result = Integer.from_bytes(b"\x02\x01\xff")
        expected = Integer(-1)
        self.assertEqual(result, expected)

    def test_decoding_minus_large_value(self):
        result = Integer.from_bytes(b"\x02\x04\x8d\xf4\x73\xc1")
        expected = Integer(-1913359423)
        self.assertEqual(result, expected)

    def test_pythonize(self):
        result = Integer(1).pythonize()
        expected = 1
        self.assertEqual(result, expected)


class TestIntegerValues(ByteTester):

    def test_32768(self):
        """
        Issue identified in github issue #27

        See https://github.com/exhuma/puresnmp/issues/27
        """
        value = Integer(32768)
        result = to_bytes(value)
        expected = b'\x02\x03\x00\x80\x00'
        self.assertBytesEqual(result, expected)

    def test_minus_one(self):
        value = Integer(-1)
        result = to_bytes(value)
        expected = b'\x02\x01\xff'
        self.assertBytesEqual(result, expected)

    def test_minus_two(self):
        value = Integer(-2)
        result = to_bytes(value)
        expected = b'\x02\x01\xfe'
        self.assertBytesEqual(result, expected)

    def test_zero(self):
        value = Integer(0)
        result = to_bytes(value)
        expected = b'\x02\x01\x00'
        self.assertBytesEqual(result, expected)

    def test_minus_16bit(self):
        value = Integer(-0b1111111111111111)
        result = to_bytes(value)
        expected = b'\x02\x03\xff\x00\x01'
        self.assertBytesEqual(result, expected)

    def test_minus_16bit_plus_one(self):
        value = Integer(-0b1111111111111111 + 1)
        result = to_bytes(value)
        expected = b'\x02\x03\xff\x00\x02'
        self.assertBytesEqual(result, expected)

    def test_minus_16bit_minus_one(self):
        value = Integer(-0b1111111111111111 - 1)
        result = to_bytes(value)
        expected = b'\x02\x03\xff\x00\x00'
        self.assertBytesEqual(result, expected)

    def test_minus_16bit_minus_two(self):
        value = Integer(-0b1111111111111111 - 2)
        result = to_bytes(value)
        expected = b'\x02\x03\xfe\xff\xff'
        self.assertBytesEqual(result, expected)

    def test_16bit(self):
        value = Integer(0b1111111111111111)
        result = to_bytes(value)
        expected = b'\x02\x03\x00\xff\xff'
        self.assertBytesEqual(result, expected)

    def test_16bitplusone(self):
        value = Integer(0b1111111111111111 + 1)
        result = to_bytes(value)
        expected = b'\x02\x03\x01\x00\x00'
        self.assertBytesEqual(result, expected)

    def test_16bitminusone(self):
        value = Integer(0b1111111111111111 - 1)
        result = to_bytes(value)
        expected = b'\x02\x03\x00\xff\xfe'
        self.assertBytesEqual(result, expected)

    def test_32bit(self):
        value = Integer(0b11111111111111111111111111111111)
        result = to_bytes(value)
        expected = b'\x02\x05\x00\xff\xff\xff\xff'
        self.assertBytesEqual(result, expected)


class TestString(ByteTester):

    def test_encoding(self):
        value = OctetString('hello')
        result = to_bytes(value)
        expected = b'\x04\x05hello'
        self.assertBytesEqual(result, expected)

    def test_decoding(self):
        result = OctetString.from_bytes(b'\x04\x05hello')
        expected = OctetString('hello')
        self.assertEqual(result, expected)

    def test_pythonize(self):
        result = OctetString("hello").pythonize()
        expected = b"hello"
        self.assertEqual(result, expected)


class TestSequence(ByteTester):

    def test_encoding(self):
        value = Sequence(
            OctetString('hello'),
            ObjectIdentifier(1, 3, 6),
            Integer(100)
        )
        result = to_bytes(value)
        expected = (
            to_bytes([
                0x30,
                14,  # Expected length (note that an OID drops one byte)
            ]) +
            to_bytes(OctetString('hello')) +
            to_bytes(ObjectIdentifier(1, 3, 6)) +
            to_bytes(Integer(100))
        )
        self.assertBytesEqual(result, expected)

    def test_decoding_simple(self):
        result = Sequence.from_bytes(
            b'\x30\x0b'
            b'\x02\x01\x01'
            b'\x02\x01\x02'
            b'\x04\x03foo'
        )
        expected = Sequence(
            Integer(1),
            Integer(2),
            OctetString('foo'),
        )
        self.assertEqual(result, expected)

    def test_decoding_recursive(self):
        result = Sequence.from_bytes(
            b'\x30\x13'
            b'\x02\x01\x01'
            b'\x02\x01\x02'
            b'\x04\x03foo'
            b'\x30\x06'
            b'\x02\x01\x01'
            b'\x02\x01\x02'
        )
        expected = Sequence(
            Integer(1),
            Integer(2),
            OctetString('foo'),
            Sequence(
                Integer(1),
                Integer(2),
            )
        )
        self.assertEqual(result, expected)

    def test_pythonize(self):
        result = Sequence(Integer(1), Sequence(OctetString('123'))).pythonize()
        expected = [1, [b"123"]]
        self.assertEqual(result, expected)

    def test_iteration(self):
        data = Sequence(
            Integer(1),
            Sequence(OctetString('123')),
            OctetString(b'foo')
        )
        result = [item for item in data]
        expected = [
            Integer(1),
            Sequence(OctetString('123')),
            OctetString(b'foo')
        ]
        self.assertEqual(result, expected)

    def test_indexing(self):
        data = Sequence(
            Integer(1),
            OctetString(b'foo')
        )
        result = data[1]
        expected = OctetString(b'foo')
        self.assertEqual(result, expected)

    def test_repr(self):
        result = repr(Sequence(Integer(10)))
        expected = 'Sequence(Integer(10))'
        self.assertEqual(result, expected)


class TestNull(ByteTester):

    def test_null_is_false(self):
        """
        The Null type should be considered as falsy.
        """
        self.assertFalse(Null())

    def test_validate_true(self):
        Null.validate(b'\x05\x00')

    def test_validate_false(self):
        with self.assertRaises(ValueError):
            Null.validate(b'\x05\x01')

    def test_encoding(self):
        result = to_bytes(Null())
        expected = b'\x05\x00'
        self.assertEqual(result, expected)

    def test_decode_null(self):
        expected = Null()
        result = Null.decode('\x05\x00\x00')
        self.assertEqual(result, expected)

    def test_repr(self):
        expected = 'Null()'
        result = repr(Null())
        self.assertEqual(result, expected)


class TestUnknownType(ByteTester):

    def test_null_from_bytes(self):
        result = UnknownType.from_bytes(b'')
        expected = Null()
        self.assertEqual(result, expected)

    def test_decoding(self):
        result, _ = pop_tlv(b'\x99\x01\x0a')
        expected = UnknownType(0x99, b'\x0a')
        self.assertEqual(result, expected)

    def test_encoding(self):
        result = to_bytes(UnknownType(0x99, b'\x0a'))
        expected = b'\x99\x01\x0a'
        self.assertEqual(result, expected)

    def test_decoding_corrupt_length(self):
        with six.assertRaisesRegex(self, ValueError, 'length'):
            UnknownType.from_bytes(b'\x99\x02\x0a')

    def test_repr(self):
        result = repr(UnknownType(99, b'abc'))
        if not six.PY2:
            expected = "UnknownType(99, b'abc')"
        else:
            expected = "UnknownType(99, 'abc')"
        self.assertEqual(result, expected)


class TestAllTypes(ByteTester):
    """
    Tests which are valid for all types
    """

    def test_tlv_null(self):
        result = pop_tlv(b'')
        expected = (Null(), b'')
        self.assertEqual(result, expected)

    def test_tlv_simple(self):
        result = pop_tlv(to_bytes([2, 1, 0]))
        expected = (Integer(0), b'')
        self.assertEqual(result, expected)

    def test_tlv_unknown_type(self):
        result = pop_tlv(to_bytes([254, 1, 0]))
        expected = (UnknownType(254, b'\x00'), b'')
        self.assertEqual(result, expected)
        self.assertEqual(result[0].tag, 254)
        self.assertEqual(result[0].length, 1)
        self.assertEqual(result[0].value, b'\x00')

    def test_validation_wrong_typeclass(self):
        with self.assertRaises(ValueError):
            Integer.validate(to_bytes([0b00111110]))

    def test_null_from_bytes(self):
        result = Type.from_bytes(b'')
        expected = Null()
        self.assertEqual(result, expected)

    def test_corrupt_length(self):
        with six.assertRaisesRegex(self, ValueError, 'length'):
            Integer.from_bytes(b'\x02\x01\x01\x01')

    def test_repr(self):
        obj = Type()
        obj.value = 10
        result = repr(obj)
        expected = 'Type(10)'
        self.assertEqual(result, expected)<|MERGE_RESOLUTION|>--- conflicted
+++ resolved
@@ -243,7 +243,6 @@
         self.assertNotIn(a, b, '%s should not be in %s' % (a, b))
         self.assertNotIn(b, a, '%s should not be in %s' % (b, a))
 
-<<<<<<< HEAD
     def test_length_1(self):
         '''
         OIDs with one node should have a length of 1
@@ -268,7 +267,7 @@
         self.assertFalse(a > b)
         self.assertTrue(b > a)
         self.assertFalse(b > b)
-=======
+
     def test_concatenation(self):
         a = ObjectIdentifier(1, 2, 3)
         b = ObjectIdentifier(4, 5, 6)
@@ -281,7 +280,6 @@
         expected = ObjectIdentifier(2)
         result = a[1]
         self.assertEqual(result, expected)
->>>>>>> fabb3046
 
 
 class TestInteger(ByteTester):
