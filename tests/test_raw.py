# pylint: skip-file
"""
Test the external "raw" interface.

"raw" means that types are not converted to pythonic types but are returned as
PureSNMP object instances.
"""


import asyncio
import unittest
from ipaddress import ip_address
from logging import WARNING, getLogger
from unittest.mock import call, patch

try:
    from unittest.mock import AsyncMock
except ImportError:
    from asyncmock import AsyncMock

import pytest
from x690.types import Integer, Null, ObjectIdentifier, OctetString, Sequence

from puresnmp.api.raw import Client, register_trap_callback
from puresnmp.credentials import V2C
from puresnmp.exc import FaultySNMPImplementation, NoSuchOID, SnmpError
from puresnmp.pdu import BulkGetRequest, GetNextRequest, GetResponse, PDUContent
from puresnmp.transport import Endpoint, SocketResponse
from puresnmp.types import Counter, Gauge, IpAddress, TimeTicks
from puresnmp.typevars import SocketInfo
from puresnmp.util import BulkResult
from puresnmp.varbind import VarBind

from . import CapturingHandler, readbytes, readbytes_multiple
from .conftest import AsyncIter

OID = ObjectIdentifier


@pytest.mark.asyncio
async def test_get_string(mocked_raw):
    data = readbytes("get_sysdescr_01.hex")
    mocked_raw.sender.set_values([data])
    expected = OctetString(
        b"Linux d24cf7f36138 4.4.0-28-generic #47-Ubuntu SMP "
        b"Fri Jun 24 10:09:13 UTC 2016 x86_64"
    )
    with patch(
        "puresnmp.api.raw.get_request_id"
    ) as gri, mocked_raw.reconfigure(credentials=V2C("public")):
        gri.return_value = 3262242864
        result = await mocked_raw.get(OID("1.2.3"))
    assert result == expected


@pytest.mark.asyncio
async def test_get_oid(mocked_raw):
    data = readbytes("get_sysoid_01.hex")
    mocked_raw.sender.set_values([data])
    expected = OID("1.3.6.1.4.1.8072.3.2.10")
    with patch(
        "puresnmp.api.raw.get_request_id"
    ) as gri, mocked_raw.reconfigure(credentials=V2C("public")):
        gri.return_value = 1401558560
        result = await mocked_raw.get(OID("1.2.3"))
    assert result == expected


@pytest.mark.asyncio
async def test_get_multiple_return_binds(mocked_raw):
    """
    A "GET" response should only return one varbind.
    """
    data = readbytes("get_sysoid_01_error.hex")
    mocked_raw.sender.set_values([data])
    with patch(
        "puresnmp.api.raw.get_request_id"
    ) as gri, mocked_raw.reconfigure(credentials=V2C("hello")):
        gri.return_value = 123
        with pytest.raises(SnmpError) as exc:
            await mocked_raw.get(OID("1.2.3"))
        exc.match(r"varbind")


@pytest.mark.asyncio
async def test_get_non_existing_oid(mocked_raw):
    """
    A "GET" response on a non-existing OID should raise an appropriate
    exception.
    """
    data = readbytes("get_non_existing.hex")
    mocked_raw.sender.set_values([data])
    with patch(
        "puresnmp.api.raw.get_request_id"
    ) as gri, mocked_raw.reconfigure(credentials=V2C("public")):
        gri.return_value = 1807074322
        with pytest.raises(NoSuchOID):
            await mocked_raw.get(OID("1.2.3"))


@pytest.mark.asyncio
async def test_walk(mocked_raw):
    response_1 = readbytes("walk_response_1.hex")
    response_2 = readbytes("walk_response_2.hex")
    response_3 = readbytes("walk_response_3.hex")
    mocked_raw.sender.set_values([response_1, response_2, response_3])

    expected = [
        VarBind(
            OID("1.3.6.1.2.1.2.2.1.5.1"),
            Gauge(10000000),
        ),
        VarBind(
            OID("1.3.6.1.2.1.2.2.1.5.13"),
            Gauge(4294967295),
        ),
    ]

    with patch(
        "puresnmp.api.raw.get_request_id"
    ) as gri, mocked_raw.reconfigure(credentials=V2C("public")):
        gri.side_effect = [463373299, 463373300, 463373301]
        result = []
        async for row in mocked_raw.walk(OID("1.3.6.1.2.1.2.2.1.5")):
            result.append(row)
    assert result == expected


@pytest.mark.asyncio
async def test_walk_multiple_return_binds(mocked_raw):
    """
    A "WALK" response should only return one varbind.
    """
    data = readbytes("get_sysoid_01_error.hex")
    mocked_raw.sender.set_values([data])
    with patch(
        "puresnmp.api.raw.get_request_id"
    ) as gri, mocked_raw.reconfigure(credentials=V2C("hello")):
        gri.return_value = 123
        with pytest.raises(SnmpError) as exc:
            async for _ in mocked_raw.walk(OID("1.2.3")):
                pass
        exc.match(r"varbind")


@pytest.mark.asyncio
async def test_multiget(mocked_raw):
    data = readbytes("multiget_response.hex")
    mocked_raw.sender.set_values([data])
    expected = [
        ObjectIdentifier("1.3.6.1.4.1.8072.3.2.10"),
        OctetString(
            b"Linux 7fbf2f0c363d 4.4.0-28-generic "
            b"#47-Ubuntu SMP Fri Jun 24 10:09:13 "
            b"UTC 2016 x86_64"
        ),
    ]
    with patch(
        "puresnmp.api.raw.get_request_id"
    ) as gri, mocked_raw.reconfigure(credentials=V2C("public")):
        gri.return_value = 1913359423
        result = await mocked_raw.multiget(
            [OID("1.3.6.1.2.1.1.2.0"), OID("1.3.6.1.2.1.1.1.0")]
        )
    assert result == expected


@pytest.mark.asyncio
async def test_multi_walk(mocked_raw):
    response_1 = readbytes("multiwalk_response_1.hex")
    response_2 = readbytes("multiwalk_response_2.hex")
    response_3 = readbytes("multiwalk_response_3.hex")

    expected = [
        VarBind(
            ObjectIdentifier("1.3.6.1.2.1.2.2.1.1.1"),
            Integer(1),
        ),
        VarBind(
            ObjectIdentifier("1.3.6.1.2.1.2.2.1.2.1"),
            OctetString(b"lo"),
        ),
        VarBind(
            ObjectIdentifier("1.3.6.1.2.1.2.2.1.1.78"),
            Integer(78),
        ),
        VarBind(
            ObjectIdentifier("1.3.6.1.2.1.2.2.1.2.78"),
            OctetString(b"eth0"),
        ),
    ]

    mocked_raw.sender.set_values([response_1, response_2, response_3])
    with patch(
        "puresnmp.api.raw.get_request_id"
    ) as gri, mocked_raw.reconfigure(credentials=V2C("public")):
        gri.return_value = 1474004155
        result = []
        async for row in mocked_raw.multiwalk(
            [OID("1.3.6.1.2.1.2.2.1.1"), OID("1.3.6.1.2.1.2.2.1.2")],
        ):
            result.append(row)
    assert result == expected


@pytest.mark.asyncio
async def test_multiwalk_non_containment(mocked_raw):
    """
    Running a multiwalk should raise an exception if the agent returns OIDs
    which are not properly increasing.

    First case: Returned OIDs are the same
    """

    response = Sequence(
        [
            Integer(1),
            OctetString(b"private"),
            GetResponse(
                PDUContent(
                    123,
                    [
                        VarBind(oid=OID("1.2.3"), value=Integer(30)),
                        VarBind(oid=OID("2.3.4"), value=Integer(40)),
                    ],
                )
            ),
        ]
    )
    mocked_raw.sender.set_values([bytes(response)])
    with patch("puresnmp.api.raw.get_request_id") as gri:
        gri.return_value = 123
        with pytest.raises(FaultySNMPImplementation):
            async for _ in mocked_raw.multiwalk([OID("1.2.3"), OID("2.3.4")]):
                pass


@pytest.mark.asyncio
async def test_multiwalk_non_containment_2(mocked_raw):
    """
    Running a multiwalk should raise an exception if the agent returns OIDs
    which are not properly increasing.

    Second case: Returned OIDs are smaller
    """
    response = Sequence(
        [
            Integer(1),
            OctetString(b"private"),
            GetResponse(
                PDUContent(
                    123,
                    [
                        VarBind(oid=OID("1.2.2"), value=Integer(30)),
                        VarBind(oid=OID("2.3.3"), value=Integer(40)),
                    ],
                )
            ),
        ]
    )
    mocked_raw.sender.set_values([bytes(response)])
    with patch("puresnmp.api.raw.get_request_id") as gri:
        gri.return_value = 123
        with pytest.raises(FaultySNMPImplementation):
            async for _ in mocked_raw.multiwalk([OID("1.2.3"), OID("2.3.4")]):
                pass


@pytest.mark.asyncio
@pytest.mark.xfail()
async def test_eom_multiwalk():
    """
    A test for a walk operation which runs into the endOfMibView marker
    """

    # TODO This fails with a StopIteration error, but in practice it works"
    #      When running with a FakeSend instance (using the same hex file), the code
    #      runs without error. So I suspect this is an asyncio/pytest issue

    data_generator = readbytes_multiple("x690/multiwalk_endofmibview.hex")

    with patch("puresnmp.api.raw.Transport") as mck, patch(
        "puresnmp.api.raw.get_request_id"
    ) as gri:
        mck().send.side_effect = data_generator
        gri.return_value = 0
        client = Client("::1", V2C("public"))
        result = client.multiwalk(
            [
                OID("1.3.6.1.6.3.16.1.5.2.1.6.6.95.110.111.110.101.95.1"),
            ],
        )
        result = list(result)

    root = "1.3.6.1.6.3.16.1.5.2.1.6.6.95.110.111.110.101.95.1."
    expected = [
        VarBind(OID(root + "0"), Integer(1)),
        VarBind(OID(root + "1"), Integer(1)),
        VarBind(OID(root + "2"), Integer(1)),
    ]

    assert result == expected


@pytest.mark.asyncio
async def test_multiset(mocked_raw):
    """
    Test setting multiple OIDs at once.

    NOTE: The OID '1.3.6.1.2.1.1.5.0' below is manually edited for
            unit-testing. It probably has a different type in the real world!
    """
    data = readbytes("multiset_response.hex")
    mocked_raw.sender.set_values([data])
    with patch("puresnmp.api.raw.get_request_id") as gri:
        gri.return_value = 1403406017
        result = await mocked_raw.multiset(
            {
                OID("1.3.6.1.2.1.1.4.0"): OctetString(b"hello@world.com"),
                OID("1.3.6.1.2.1.1.5.0"): OctetString(b"hello@world.com"),
            },
        )
    expected = {
        OID("1.3.6.1.2.1.1.4.0"): OctetString(b"hello@world.com"),
        OID("1.3.6.1.2.1.1.5.0"): OctetString(b"hello@world.com"),
    }
    assert result == expected


@pytest.mark.asyncio
async def test_set(mocked_raw):
    with patch(
        "puresnmp.api.raw.Client.multiset",
        new=AsyncMock(return_value={OID("1.2.3"): OctetString(b"hello")}),
    ) as mset:
        result = await mocked_raw.set(OID("1.2.3"), OctetString(b"hello"))
    assert result == OctetString(b"hello")


@pytest.mark.asyncio
async def test_get_call_args_getnext(mocked_raw):
    data = readbytes("getnext_response.hex")  # any dump would do
    mocked_raw.sender.set_values([data])
    packet = Sequence(
        [
            Integer(1),
            OctetString("public"),
            GetNextRequest(
                PDUContent(
                    2089242883, [VarBind(ObjectIdentifier("1.2.3"), Null())]
                )
            ),
        ]
    )

    with patch(
        "puresnmp.api.raw.get_request_id"
    ) as gri, mocked_raw.reconfigure(credentials=V2C("public")):
        gri.return_value = 2089242883
        await mocked_raw.getnext(OID("1.2.3"))
        assert mocked_raw.sender.mock_calls == [
            call(
                Endpoint(ip_address("192.0.2.1"), 161),
                bytes(packet),
                retries=10,
                timeout=6,
            )
        ]


@pytest.mark.asyncio
async def test_getnext(mocked_raw):
    data = readbytes("getnext_response.hex")
    mocked_raw.sender.set_values([data])
    expected = VarBind(OID("1.3.6.1.6.3.1.1.6.1.0"), Integer(354522558))

    with patch(
        "puresnmp.api.raw.get_request_id"
    ) as gri, mocked_raw.reconfigure(credentials=V2C("public")):
        gri.return_value = 2089242883
        result = await mocked_raw.getnext(OID("1.3.6.1.5"))
    assert result == expected


@pytest.mark.asyncio
async def test_getnext_increasing_oid_strict(mocked_raw):
    """
    When running "getnext" we expect a different OID than the one we passed
    in. If not, this can cause endless-loops in the worst case. Faulty SNMP
    implementations may behave this way!
    """
    requested_oid = ObjectIdentifier("1.2.3.4")
    response_object = Sequence(
        [
            Integer(1),
            OctetString(b"private"),
            GetResponse(
                PDUContent(234, [VarBind(requested_oid, Integer(123))])
            ),
        ]
    )
    response_bytes = bytes(response_object)
    mocked_raw.sender.set_values([response_bytes])

    with patch("puresnmp.api.raw.get_request_id") as gri:
        gri.return_value = 234
        with pytest.raises(FaultySNMPImplementation):
            await mocked_raw.getnext(OID("1.2.3.4"))


@pytest.mark.asyncio
async def test_walk_increasing_oid_lenient(mocked_raw):
    """
    We want to be able to allow faulty SNMP implementations to at least try
    to fetch the values in a walk which are not increasing. It should read
    up to the values which are no longer increasing and emit a warning.
    """
    logger = getLogger("puresnmp")
    handler = CapturingHandler()
    logger.addHandler(handler)

    response_binds = [
        VarBind(ObjectIdentifier("1.2.3"), Integer(123)),
        VarBind(ObjectIdentifier("1.2.4"), Integer(124)),
        VarBind(ObjectIdentifier("1.2.5"), Integer(125)),
        VarBind(ObjectIdentifier("1.2.1"), Integer(121)),  # non-increasing
    ]
    response_packets = [
        Sequence(
            [
                Integer(1),
                OctetString(b"private"),
                GetResponse(PDUContent(234, [bind])),
            ]
        )
        for bind in response_binds
    ]
    response_bytes = [bytes(packet) for packet in response_packets]
    mocked_raw.sender.set_values(response_bytes)

    with patch("puresnmp.api.raw.get_request_id") as gri:
        gri.return_value = 234
        result = []
        async for row in mocked_raw.walk(OID("1.2"), errors="warn"):
            result.append(row)

    # The last OID in the mocked responses is decreasing so we want to read
    # just up to that point.
    expected = [
        VarBind(ObjectIdentifier("1.2.3"), Integer(123)),
        VarBind(ObjectIdentifier("1.2.4"), Integer(124)),
        VarBind(ObjectIdentifier("1.2.5"), Integer(125)),
    ]
    assert result == expected

    # We also want to make sure that we have a proper warning about this
    handler.assertContains(WARNING, r".*1.2.1.*1.2.5.*")
    logger.removeHandler(handler)


@pytest.mark.asyncio
async def test_walk_endless_loop(mocked_raw):
    """
    In rare cases, some devices fall into an endless loop by returning the
    requested OID on a "getnext" call during a "walk" operation. A SNMP
    client behaving according to the SNMP spec will fall into an endless
    loop. This test fakes such a case and revents the loop.
    """
    response_binds = [
        VarBind(ObjectIdentifier("1.2.3"), Integer(123)),
        VarBind(ObjectIdentifier("1.2.4"), Integer(124)),
        VarBind(ObjectIdentifier("1.2.5"), Integer(125)),
        VarBind(ObjectIdentifier("1.2.5"), Integer(125)),  # same OID
        VarBind(ObjectIdentifier("1.2.5"), Integer(125)),  # same OID
        VarBind(ObjectIdentifier("1.2.5"), Integer(125)),  # same OID
    ]
    response_packets = [
        Sequence(
            [
                Integer(1),
                OctetString(b"private"),
                GetResponse(PDUContent(234, [bind])),
            ]
        )
        for bind in response_binds
    ]
    response_bytes = [bytes(packet) for packet in response_packets]
    mocked_raw.sender.set_values(response_bytes)

    handler = CapturingHandler()
    logger = getLogger("puresnmp")
    logger.addHandler(handler)
    with patch("puresnmp.api.raw.get_request_id") as gri:
        gri.return_value = 234
        result = []
        async for row in mocked_raw.walk(OID("1.2"), errors="warn"):
            result.append(row)
    logger.removeHandler(handler)

    # The last OID in the mocked responses is decreasing so we want to read
    # just up to that point.
    expected = [
        VarBind(ObjectIdentifier("1.2.3"), Integer(123)),
        VarBind(ObjectIdentifier("1.2.4"), Integer(124)),
        VarBind(ObjectIdentifier("1.2.5"), Integer(125)),
    ]
    assert result == expected

    # We also want to make sure that we have a proper warning about this
    handler.assertContains(WARNING, r".*1.2.5.*")


@pytest.mark.asyncio
async def test_get_call_args_bulkget(mocked_raw):
    data = readbytes("dummy.hex")  # any dump would do
    mocked_raw.sender.set_values([data])
    packet = Sequence(
        [
            Integer(1),
            OctetString("public"),
            BulkGetRequest(
                3262242864,
                1,
                2,
                ObjectIdentifier("1.2.3"),
                ObjectIdentifier("1.2.4"),
            ),
        ]
    )
    with patch(
        "puresnmp.api.raw.get_request_id"
    ) as gri, mocked_raw.reconfigure(credentials=V2C("public")):
        gri.return_value = 3262242864
        await mocked_raw.bulkget(
            [OID("1.2.3")], [OID("1.2.4")], max_list_size=2
        )
    assert mocked_raw.sender.mock_calls == [
        call(
            Endpoint(ip_address("192.0.2.1"), 161),
            bytes(packet),
            retries=10,
            timeout=6,
        )
    ]


@pytest.mark.asyncio
async def test_bulkget(mocked_raw):
    data = readbytes("bulk_get_response.hex")
    mocked_raw.sender.set_values([data])
    expected = BulkResult(
        {
            OID("1.3.6.1.2.1.1.1.0"): OctetString(
                b"Linux 7e68e60fe303 4.4.0-28-generic "
                b"#47-Ubuntu SMP Fri Jun 24 10:09:13 UTC 2016 x86_64"
            )
        },
        {
            OID("1.3.6.1.2.1.3.1.1.1.10.1.172.17.0.1"): Integer(10),
            OID("1.3.6.1.2.1.3.1.1.2.10.1.172.17.0.1"): OctetString(
                b"\x02B\xe2\xc5\x8d\t"
            ),
            OID("1.3.6.1.2.1.3.1.1.3.10.1.172.17.0.1"): IpAddress(
                ip_address("172.17.0.1")
            ),
            OID("1.3.6.1.2.1.4.1.0"): Integer(1),
            OID("1.3.6.1.2.1.4.3.0"): Counter(57),
        },
    )

    with patch(
        "puresnmp.api.raw.get_request_id"
    ) as gri, mocked_raw.reconfigure(credentials=V2C("public")):
        gri.return_value = 1105659629
        result = await mocked_raw.bulkget(
            [OID("1.3.6.1.2.1.1.1")],
            [OID("1.3.6.1.2.1.3.1")],
            max_list_size=5,
        )
    assert result == expected


@pytest.mark.asyncio
async def test_eom_bulkwalk(mocked_raw):
    """
    Test a bulk-get operation which runs into the "endOfMibView" marker.
    """
    data = readbytes("x690/bulk_get_eom_response.hex")
    mocked_raw.sender.set_values([data])
    with patch("puresnmp.api.raw.get_request_id") as gri:
        gri.return_value = 43764201
        result = await mocked_raw.bulkget([], [OID("1.2.4")], max_list_size=10)

    expected_scalars = {}
    assert result.scalars == expected_scalars

    root = "1.3.6.1.6.3.16.1.5.2.1.6.6.95.110.111.110.101.95.1."
    expected_listing = {
        OID(root + "0"): Integer(1),
        OID(root + "1"): Integer(1),
        OID(root + "2"): Integer(1),
    }

    assert result.listing == expected_listing


@pytest.mark.asyncio
async def test_get_call_args_bulkwalk(mocked_raw):
    data = readbytes("dummy.hex")  # any dump would do
    mocked_raw.sender.set_values([data])
    packet = Sequence(
        [
            Integer(1),
            OctetString("public"),
            BulkGetRequest(3262242864, 0, 2, OID("1.2.3")),
        ]
    )
    with patch(
        "puresnmp.api.raw.get_request_id"
    ) as gri, mocked_raw.reconfigure(credentials=V2C("public")):
        gri.return_value = 3262242864
        # we need to consume this to trigger the error
        async for _ in mocked_raw.bulkwalk([OID("1.2.3")], bulk_size=2):
            pass
        assert mocked_raw.sender.mock_calls == [
            call(
                Endpoint(ip_address("192.0.2.1"), 161),
                bytes(packet),
                retries=10,
                timeout=6,
            )
        ]


@pytest.mark.asyncio
async def test_get_call_args_issue_22(mocked_raw):
    data = readbytes("dummy.hex")  # any dump would do
    mocked_raw.sender.set_values([data])
    with patch("puresnmp.api.raw.get_request_id") as gri:
        gri.return_value = 0
        with pytest.raises(TypeError) as exc:
            # we need to consume this to trigger the error
            async for _ in mocked_raw.bulkwalk("1.2.3", bulk_size=2):
                pass
        exc.match(r"OIDS.*list")


@pytest.mark.asyncio
async def test_bulkwalk(mocked_raw):

    req1 = readbytes("bulkwalk_request_1.hex")
    req2 = readbytes("bulkwalk_request_2.hex")
    req3 = readbytes("bulkwalk_request_3.hex")

    responses = [
        readbytes("bulkwalk_response_1.hex"),
        readbytes("bulkwalk_response_2.hex"),
        readbytes("bulkwalk_response_3.hex"),
    ]
    mocked_raw.sender.set_values(responses)

    request_ids = [1001613222, 1001613223, 1001613224]

    with patch("puresnmp.api.raw.get_request_id") as gri:
        gri.side_effect = request_ids
        result = []
        async for row in mocked_raw.bulkwalk(
            [OID("1.3.6.1.2.1.2.2")], bulk_size=20
        ):
            result.append(row)

    assert mocked_raw.sender.mock_calls == [
        call(
            Endpoint(ip_address("192.0.2.1"), 161), req1, retries=10, timeout=6
        ),
        call(
            Endpoint(ip_address("192.0.2.1"), 161), req2, retries=10, timeout=6
        ),
        call(
            Endpoint(ip_address("192.0.2.1"), 161), req3, retries=10, timeout=6
        ),
    ]

    expected = [
        VarBind(OID("1.3.6.1.2.1.2.2.1.1.1"), Integer(1)),
        VarBind(OID("1.3.6.1.2.1.2.2.1.1.10"), Integer(10)),
        VarBind(OID("1.3.6.1.2.1.2.2.1.2.1"), OctetString(b"lo")),
        VarBind(OID("1.3.6.1.2.1.2.2.1.2.10"), OctetString(b"eth0")),
        VarBind(OID("1.3.6.1.2.1.2.2.1.3.1"), Integer(24)),
        VarBind(OID("1.3.6.1.2.1.2.2.1.3.10"), Integer(6)),
        VarBind(OID("1.3.6.1.2.1.2.2.1.4.1"), Integer(65536)),
        VarBind(OID("1.3.6.1.2.1.2.2.1.4.10"), Integer(1500)),
        VarBind(OID("1.3.6.1.2.1.2.2.1.5.1"), Gauge(10000000)),
        VarBind(OID("1.3.6.1.2.1.2.2.1.5.10"), Gauge(4294967295)),
        VarBind(OID("1.3.6.1.2.1.2.2.1.6.1"), OctetString(b"")),
        VarBind(
            OID("1.3.6.1.2.1.2.2.1.6.10"),
            OctetString(b"\x02\x42\xAC\x11\x00\x02"),
        ),
        VarBind(OID("1.3.6.1.2.1.2.2.1.7.1"), Integer(1)),
        VarBind(OID("1.3.6.1.2.1.2.2.1.7.10"), Integer(1)),
        VarBind(OID("1.3.6.1.2.1.2.2.1.8.1"), Integer(1)),
        VarBind(OID("1.3.6.1.2.1.2.2.1.8.10"), Integer(1)),
        VarBind(OID("1.3.6.1.2.1.2.2.1.9.1"), TimeTicks(0)),
        VarBind(OID("1.3.6.1.2.1.2.2.1.9.10"), TimeTicks(0)),
        VarBind(OID("1.3.6.1.2.1.2.2.1.10.1"), Counter(172)),
        VarBind(OID("1.3.6.1.2.1.2.2.1.10.10"), Counter(60558)),
        VarBind(OID("1.3.6.1.2.1.2.2.1.11.1"), Counter(2)),
        VarBind(OID("1.3.6.1.2.1.2.2.1.11.10"), Counter(564)),
        VarBind(OID("1.3.6.1.2.1.2.2.1.12.1"), Counter(0)),
        VarBind(OID("1.3.6.1.2.1.2.2.1.12.10"), Counter(0)),
        VarBind(OID("1.3.6.1.2.1.2.2.1.13.1"), Counter(0)),
        VarBind(OID("1.3.6.1.2.1.2.2.1.13.10"), Counter(0)),
        VarBind(OID("1.3.6.1.2.1.2.2.1.14.1"), Counter(0)),
        VarBind(OID("1.3.6.1.2.1.2.2.1.14.10"), Counter(0)),
        VarBind(OID("1.3.6.1.2.1.2.2.1.15.1"), Counter(0)),
        VarBind(OID("1.3.6.1.2.1.2.2.1.15.10"), Counter(0)),
        VarBind(OID("1.3.6.1.2.1.2.2.1.16.1"), Counter(172)),
        VarBind(OID("1.3.6.1.2.1.2.2.1.16.10"), Counter(44295)),
        VarBind(OID("1.3.6.1.2.1.2.2.1.17.1"), Counter(2)),
        VarBind(OID("1.3.6.1.2.1.2.2.1.17.10"), Counter(442)),
        VarBind(OID("1.3.6.1.2.1.2.2.1.18.1"), Counter(0)),
        VarBind(OID("1.3.6.1.2.1.2.2.1.18.10"), Counter(0)),
        VarBind(OID("1.3.6.1.2.1.2.2.1.19.1"), Counter(0)),
        VarBind(OID("1.3.6.1.2.1.2.2.1.19.10"), Counter(0)),
        VarBind(OID("1.3.6.1.2.1.2.2.1.20.1"), Counter(0)),
        VarBind(OID("1.3.6.1.2.1.2.2.1.20.10"), Counter(0)),
        VarBind(OID("1.3.6.1.2.1.2.2.1.21.1"), Gauge(0)),
        VarBind(OID("1.3.6.1.2.1.2.2.1.21.10"), Gauge(0)),
        VarBind(OID("1.3.6.1.2.1.2.2.1.22.1"), OID("0.0")),
        VarBind(OID("1.3.6.1.2.1.2.2.1.22.10"), OID("0.0")),
    ]
    assert result == expected


@pytest.mark.asyncio
async def test_bulktable(mocked_raw):
    responses = readbytes_multiple("bulktable_response.hex")
    mocked_raw.sender.set_values(responses)

    with patch("puresnmp.api.raw.get_request_id") as gri:
        request_ids = [
            1378164139,
            1378164140,
            1378164141,
            1378164142,
            1378164143,
        ]
        gri.side_effect = request_ids
        result = list(await mocked_raw.bulktable(OID("1.3.6.1.2.1.2.2")))

    expected = [
        {
            "0": "1",
            "1": Integer(1),
            "2": OctetString(b"lo"),
            "3": Integer(24),
            "4": Integer(65536),
            "5": Gauge(10000000),
            "6": OctetString(b""),
            "7": Integer(1),
            "8": Integer(1),
            "9": TimeTicks(0),
            "10": Counter(172),
            "11": Counter(2),
            "12": Counter(0),
            "13": Counter(0),
            "14": Counter(0),
            "15": Counter(0),
            "16": Counter(172),
            "17": Counter(2),
            "18": Counter(0),
            "19": Counter(0),
            "20": Counter(0),
            "21": Gauge(0),
            "22": ObjectIdentifier("0.0"),
        },
        {
            "0": "4",
            "1": Integer(4),
            "2": OctetString(b"eth0"),
            "3": Integer(6),
            "4": Integer(1500),
            "5": Gauge(4294967295),
            "6": OctetString(b"\x02B\xac\x11\x00\x02"),
            "7": Integer(1),
            "8": Integer(1),
            "9": TimeTicks(0),
            "10": Counter(548760),
            "11": Counter(3888),
            "12": Counter(0),
            "13": Counter(0),
            "14": Counter(0),
            "15": Counter(0),
            "16": Counter(186660),
            "17": Counter(1875),
            "18": Counter(0),
            "19": Counter(0),
            "20": Counter(0),
            "21": Gauge(0),
            "22": ObjectIdentifier("0.0"),
        },
    ]
    assert sorted(result, key=lambda x: x["0"]) == expected


class TestTraps(unittest.TestCase):
    def test_traps(self):
        raise pytest.skip("TODO - Have not yet figured out how to test this")
        data_generator = readbytes_multiple("trap_requests.hex")

        def socket_response_generator():
            for blob in data_generator:
                yield SocketResponse(blob, SocketInfo("192.0.2.1", 64001))

        expected = [
            VarBind(ObjectIdentifier("1.3.6.1.2.1.1.3.0"), TimeTicks(794602)),
            VarBind(
                ObjectIdentifier("1.3.6.1.6.3.1.1.4.1.0"),
                ObjectIdentifier("1.3.6.1.4.1.8072.2.3.0.1"),
            ),
            VarBind(
                ObjectIdentifier("1.3.6.1.4.1.8072.2.3.2.1"),
                Integer(123456),
            ),
            VarBind(ObjectIdentifier("1.3.6.1.2.1.1.3.0").TimeTicks(795345)),
            VarBind(
                ObjectIdentifier("1.3.6.1.6.3.1.1.4.1.0"),
                ObjectIdentifier("1.3.6.1.4.1.8072.2.3.0.1"),
            ),
            VarBind(
                ObjectIdentifier("1.3.6.1.4.1.8072.2.3.2.1"),
                Integer(123457),
            ),
            VarBind(ObjectIdentifier("1.3.6.1.2.1.1.3.0").TimeTicks(795538)),
            VarBind(
                ObjectIdentifier("1.3.6.1.6.3.1.1.4.1.0"),
                ObjectIdentifier("1.3.6.1.4.1.8072.2.3.0.1"),
            ),
            VarBind(
                ObjectIdentifier("1.3.6.1.4.1.8072.2.3.2.1"),
                Integer(123459),
            ),
        ]
        result = []
        with patch("puresnmp.api.raw.Transport") as mck:
            mck().listen.return_value = socket_response_generator()
            for trap in traps():
                result.extend(trap.varbinds)
        self.assertEqual(result, expected)


def test_traps_origin(mocked_raw):
    """
    We want to see where a trap was sent from
    """
    raise pytest.skip("TODO - Have not yet figured out how to test this")
    data_generator = readbytes_multiple("trap_requests.hex")

<<<<<<< HEAD
        result = []
        with patch("puresnmp.api.raw.Transport") as mck:
            mck().listen.return_value = socket_response_generator()
            for trap in traps():
                result.append(trap.source)
        expected = [SocketInfo("192.0.2.1", 64001)] * 3
        self.assertEqual(result, expected)
=======
    with patch("puresnmp.transport.listen") as listen:
        listen.return_value = mocked_trap()
        loop = register_trap_callback(
            callback,
            port=50010,
        )
        loop.run_until_complete(mocked_trap())
    1 / 0

    def socket_response_generator():
        for blob in data_generator:
            yield SocketResponse(blob, SocketInfo("192.0.2.1", 64001))

    result = []
    with patch("puresnmp.api.raw.Transport") as mck:
        mck().listen.return_value = socket_response_generator()
        for trap in traps():
            result.append(trap.source)
    expected = [SocketInfo("192.0.2.1", 64001)] * 3
    self.assertEqual(result, expected)


@pytest.mark.asyncio
async def test_table_complex_row_id():
    client = Client("192.0.2.1", V2C("private"))
    values = [
        VarBind(OID("1.2.1.1.1.1"), OctetString(b"row 1.1.1 col 1")),
        VarBind(OID("1.2.1.2.1.1"), OctetString(b"row 2.1.1 col 1")),
        VarBind(OID("1.2.2.1.1.1"), OctetString(b"row 1.1.1 col 2")),
        VarBind(OID("1.2.2.2.1.1"), OctetString(b"row 2.1.1 col 2")),
    ]
    with patch("puresnmp.api.raw.Client.walk", return_value=AsyncIter(values)):
        result = await client.table(OID("1.2"))
    expected = [
        {
            "0": "1.1.1",
            "1": OctetString("row 1.1.1 col 1"),
            "2": OctetString("row 1.1.1 col 2"),
        },
        {
            "0": "2.1.1",
            "1": OctetString("row 2.1.1 col 1"),
            "2": OctetString("row 2.1.1 col 2"),
        },
    ]
    assert sorted(result, key=lambda x: x["0"]) == expected


@pytest.mark.asyncio
async def test_table():
    client = Client("192.0.2.1", V2C("private"))
    values = [
        VarBind(OID("1.2.1.1.1"), OctetString(b"row 1 col 1")),
        VarBind(OID("1.2.1.1.2"), OctetString(b"row 2 col 1")),
        VarBind(OID("1.2.1.2.1"), OctetString(b"row 1 col 2")),
        VarBind(OID("1.2.1.2.2"), OctetString(b"row 2 col 2")),
    ]
    with patch("puresnmp.api.raw.Client.walk", return_value=AsyncIter(values)):
        result = await client.table("1.2")
    expected = [
        {
            "0": "1",
            "1": OctetString("row 1 col 1"),
            "2": OctetString("row 1 col 2"),
        },
        {
            "0": "2",
            "1": OctetString("row 2 col 1"),
            "2": OctetString("row 2 col 2"),
        },
    ]
    assert sorted(result, key=lambda x: x["0"]) == expected


@pytest.mark.asyncio
async def test_table_base_oid():
    """
    The "table" function should be capable of detecting the
    "num_base_nodes" value by itself
    """
    client = Client("192.0.2.1", V2C("private"))
    values = [
        VarBind(OID("1.2.1.1.1.1.1"), OctetString(b"row 1.1.1 col 1")),
        VarBind(OID("1.2.1.1.2.1.1"), OctetString(b"row 2.1.1 col 1")),
        VarBind(OID("1.2.1.2.1.1.1"), OctetString(b"row 1.1.1 col 2")),
        VarBind(OID("1.2.1.2.2.1.1"), OctetString(b"row 2.1.1 col 2")),
    ]
    with patch("puresnmp.api.raw.Client.walk", return_value=AsyncIter(values)):
        result = await client.table(OID("1.2.1"))

    expected = [
        {
            "0": "1.1.1",
            "1": OctetString("row 1.1.1 col 1"),
            "2": OctetString("row 1.1.1 col 2"),
        },
        {
            "0": "2.1.1",
            "1": OctetString("row 2.1.1 col 1"),
            "2": OctetString("row 2.1.1 col 2"),
        },
    ]
    assert sorted(result, key=lambda x: x["0"]) == expected
>>>>>>> 97aaf5f3
<|MERGE_RESOLUTION|>--- conflicted
+++ resolved
@@ -857,15 +857,6 @@
     raise pytest.skip("TODO - Have not yet figured out how to test this")
     data_generator = readbytes_multiple("trap_requests.hex")
 
-<<<<<<< HEAD
-        result = []
-        with patch("puresnmp.api.raw.Transport") as mck:
-            mck().listen.return_value = socket_response_generator()
-            for trap in traps():
-                result.append(trap.source)
-        expected = [SocketInfo("192.0.2.1", 64001)] * 3
-        self.assertEqual(result, expected)
-=======
     with patch("puresnmp.transport.listen") as listen:
         listen.return_value = mocked_trap()
         loop = register_trap_callback(
@@ -968,5 +959,4 @@
             "2": OctetString("row 2.1.1 col 2"),
         },
     ]
-    assert sorted(result, key=lambda x: x["0"]) == expected
->>>>>>> 97aaf5f3
+    assert sorted(result, key=lambda x: x["0"]) == expected